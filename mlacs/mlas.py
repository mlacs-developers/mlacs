"""
// Copyright (C) 2022-2024 MLACS group (AC, RB, ON)
// This file is distributed under the terms of the
// GNU General Public License, see LICENSE.md
// or http://www.gnu.org/copyleft/gpl.txt .
// For the initials of contributors, see CONTRIBUTORS.md
"""

import os
from concurrent.futures import ThreadPoolExecutor

import numpy as np

from ase.atoms import Atoms
from ase.io import read, Trajectory
from ase.io.formats import UnknownFileTypeError
from ase.calculators.calculator import Calculator
from ase.calculators.singlepoint import SinglePointCalculator

from .core import Manager
from .mlip import LinearPotential, MliapDescriptor
from .calc import CalcManager
from .state import StateManager
from .utilities.log import MlacsLog
from .utilities import create_random_structures, save_cwd
from .utilities.io_abinit import HistFile
from .properties import PropertyManager, RoutinePropertyManager


# ========================================================================== #
# ========================================================================== #
class Mlas(Manager):
    """
    A Learn on-the-fly simulation constructed in order to sample approximate
    distribution

    Parameters
    ----------

    atoms: :class:`ase.Atoms` or :class:`list` of :class:`ase.Atoms`
        the atom object on which the simulation is run.

    state: :class:`StateManager` or :class:`list` of :class:`StateManager`
        Object determining the state to be sampled

    calc: :class:`ase.calculators` or :class:`CalcManager`
        Class controlling the potential energy of the system
        to be approximated.
        If a :class:`ase.calculators` is attached, the :class:`CalcManager`
        is automatically created.

    mlip: :class:`MlipManager` (optional)
        Object managing the MLIP to approximate the real distribution
        Default is a LammpsMlip object with a snap descriptor,
        ``5.0`` angstrom rcut with ``8`` twojmax.

    neq: :class:`int` (optional)
        The number of equilibration iteration. Default ``10``.

    nbeads: :class:`int` (optional)
        The number of beads to use from Path-Integral simulations.
        This value has to be lower than the number of beads used
        in the State object, or equal to it.
        If it is lower, this number indicates the number of beads
        for which a trajectory will be created and computed
        with the reference potential.
        Default ``1``, ignored for non-path integral States

    workdir: :class:`str` (optional)
        The directory in which to run the calculation.

    confs_init: :class:`int` or :class:`list` of :class:`ase.Atoms` (optional)
        If :class:`int`, Number of configurations used to train a preliminary
        MLIP. The configurations are created by rattling the first structure.
        If :class:`list` of :class:`ase.Atoms`, The atoms that are to be
        computed in order to create the initial training configurations.
        Default ``1``.

    std_init: :class:`float` (optional)
        Variance (in :math:`Ang^2`) of the displacement
        when creating initial configurations.
        Default :math:`0.05 Ang^2`

    keep_tmp_mlip: :class:`Bool` (optional)
        Keep every generated MLIP. If True and using MBAR, a restart will
        recalculate every previous MLIP.weight using the old coefficients.
        Default ``False``.
    """

    def __init__(self,
                 atoms,
                 state,
                 calc,
                 mlip=None,
                 prop=None,
                 neq=10,
                 confs_init=None,
                 std_init=0.05,
                 keep_tmp_mlip=True,
                 workdir='',
<<<<<<< HEAD
                 prefix=''):
=======
                 ncprefix='',
                 ncformat='NETCDF3_CLASSIC'):
>>>>>>> 556b1085

        Manager.__init__(self, workdir=workdir, prefix=prefix)

        # Initialize working directory
        self.workdir.mkdir(exist_ok=True, parents=True)
        self.ncfile = None

        ##############
        # Check inputs
        ##############
        self.keep_tmp_mlip = keep_tmp_mlip
        self._initialize_state(state, atoms, neq, prefix)
        self._initialize_calc(calc)
        self._initialize_mlip(mlip)
        # self._initialize_properties(prop)

        # Miscellanous initialization
        self.rng = np.random.default_rng()

        #######################
        # Initialize everything
        #######################

        # Check if trajectory files already exists
        self.launched = self._check_if_launched()

        # Create Abinit-style *HIST.nc file of netcdf format
        self.ncfile = HistFile(ncprefix=ncprefix,
                               workdir=workdir,
                               ncformat=ncformat,
                               launched=self.launched,
                               atoms=self.atoms)
        if self.ncfile.unique_atoms_type:
            self._initialize_routine_properties()

        self.log = MlacsLog(str(self.workdir / "MLACS.log"), self.launched)
        self.logger = self.log.logger_log
        self._write()
        self.log._delimiter()
        self._write("Recap of the simulation parameters", True)
        self._write()
        self._write("Recap of the states", False, True)
        for i in range(self.nstate):
            self._write(f"State {i+1}/{self.nstate} :")
            self._write(repr(self.state[i]))
            self._write()
        self._write()
        self._write("Recap of the calculator", False, True)
        msg = self.calc.log_recap_state()
        self._write(msg)
        self._write()
        self._write("Recap of the MLIP", False, True)
        self._write(repr(self.mlip))
        self._write()

        # We initialize momenta and parameters for training configurations
        if not self.launched:
            self._initialize_momenta()
            self.confs_init = confs_init
            self.std_init = std_init
            self.nconfs = [0] * self.nstate
        # Reinitialize everything from the trajectories
        # Compute fitting data - get trajectories - get current configurations
        else:
            self.restart_from_traj()

        self.step = 0
        self.log._delimiter()
        self._write("Starting the simulation", True)

# ========================================================================== #
    @Manager.exec_from_workdir
    def run(self, nsteps=100):
        """
        Run the algorithm for nsteps
        """
        isearlystop = False
        while self.step < nsteps:
            if self._check_early_stop():
                isearlystop = True
                break
            self.log.init_new_step(self.step)
            if not self.launched:
                self._run_initial_step()
                self.step += 1
            else:
                step_done = self._run_step()
                if not step_done:
                    pass
                else:
                    self.step += 1

        self.log.write_end(isearlystop)
        # Here we have to add some info about the end of the simulation
        self.log.write_footer()

# ========================================================================== #
    def _run_step(self):
        """
        Run one step of the algorithm

        One step consist in:
           fit of the MLIP
           nsteps of MLMD
           true potential computation
        """
        # Check if this is an equilibration or normal step for the mlmd
        self._write()
        eq = []
        for istate in range(self.nstate):
            trajstep = self.nconfs[istate]
            if self.nconfs[istate] < self.neq[istate]:
                eq.append(True)
                msg = f"Equilibration step for state {istate+1}, "
            else:
                eq.append(False)
                msg = f"Production step for state {istate+1}, "
            msg += f"configurations {trajstep} for this state"
            self._write(msg)
        self._write()

        # Training MLIP
        self._write("Training new MLIP")

        if self.keep_tmp_mlip:
            self.mlip.subfolder = f"Coef{max(self.nconfs)}"
        else:
            self.mlip.subfolder = ''

        # TODO GA: mlip object should be logging instead
        msg = self.mlip.train_mlip()
        self._write(msg)

        # Create MLIP atoms object
        atoms_mlip = []
        for i in range(self._nmax):
            at = self.atoms[i].copy()
            atoms_mlip.append(at)

        # SinglePointCalculator to bypass the calc attach to atoms thing of ase
        sp_calc_mlip = []

        # Run the actual MLMD
        self._write("Running MLMD")

        for istate in range(self.nstate):
            if self.state[istate].isrestart or eq[istate]:
                self._write(" -> Starting from first atomic configuration")
                atoms_mlip[istate] = self.atoms_start[istate].copy()
                self.state[istate].initialize_momenta(atoms_mlip[istate])

        # With those thread, we can execute all the states in parallell
        futures = []
        with save_cwd(), ThreadPoolExecutor() as executor:
            for istate in range(self.nstate):
                exe = executor.submit(self.state[istate].run_dynamics,
                                      *(atoms_mlip[istate],
                                        self.mlip.pair_style,
                                        self.mlip.pair_coeff,
                                        self.mlip.model_post,
                                        self.mlip.atom_style,
                                        eq[istate],
                                        self.mlip.get_elements()))
                futures.append(exe)
                self._write(f"State {istate+1}/{self.nstate} has been launched")  # noqa
            for istate, exe in enumerate(futures):
                atoms_mlip[istate] = exe.result()
                if self.keep_tmp_mlip:
                    mm = self.mlip.descriptor.subsubdir
                    atoms_mlip[istate].info['parent_mlip'] = str(mm)
            executor.shutdown(wait=True)

        # Computing energy with true potential
        self._write("Computing energy with the True potential")
        atoms_true = []
        nerror = 0  # Handling of calculator error / non-convergence

        # TODO GA: Might be better to do the threading at this level,
        #          up from calc.compute_true_potential.
        subfolder_l = [s.subfolder for s in self.state]
        step_l = [self.step] * self.nstate
        atoms_true = self.calc.compute_true_potential(atoms_mlip,
                                                      subfolder_l,
                                                      step=step_l)

        for i, at in enumerate(atoms_mlip):
            at.calc = self.mlip.get_calculator()
            sp_calc_mlip.append(SinglePointCalculator(
                                at,
                                energy=at.get_potential_energy(),
                                forces=at.get_forces(),
                                stress=at.get_stress()))
            at.calc = sp_calc_mlip[i]

        for i, at in enumerate(atoms_true):
            if at is None:
                msg = f"For state {i+1}/{self._nmax} calculation with " + \
                       "the true potential resulted in error " + \
                       "or didn't converge"
                self._write(msg)
                nerror += 1

        # True potential error handling
        if nerror == self.nstate:
            msg = "All true potential calculations failed, " + \
                  "restarting the step"
            self._write(msg)
            return False

        # And now we can write the configurations in the trajectory files
        attrue = self.add_traj_descriptors(atoms_true)
        for i, (attrue, atmlip) in enumerate(zip(atoms_true, atoms_mlip)):
            if attrue is not None:
                self.mlip.update_matrices(attrue)
                self.traj[i].write(attrue)
                self.atoms[i] = attrue

                prefix = self.state[i].prefix
                filepath = self.workdir / (prefix + "_potential.dat")
                with open(filepath, "a") as f:
                    f.write("{:20.15f}   {:20.15f}\n".format(
                             attrue.get_potential_energy(),
                             atmlip.get_potential_energy()))
                self.nconfs[i] += 1

        # TODO: CD: Implement groups in netcdf for Atoms with difft chem. form.
        if self.ncfile.unique_atoms_type:
            self._compute_properties()
            self._compute_routine_properties()
        self._execute_post_step()

        return True

# ========================================================================== #
    def _run_initial_step(self):
        """
        Run the initial step, where no MLIP or configurations are available

        consist in
            Compute potential energy for the initial positions
            Compute potential for nconfs_init training configurations
        """
        # Compute potential energy, update fitting matrices
        # and write the configuration to the trajectory
        self.traj = []  # To initialize the trajectories for each state

        self._write("Running initial step")
        # Once each computation is done, we need to correctly assign each atom
        # to the right state, this is done using the idx_computed list of list
        uniq_at = []
        idx_computed = []
        for istate in range(self.nstate):
            if len(uniq_at) == 0:  # We always have to add the first atoms
                uniq_at.append(self.atoms[istate])
                idx_computed.append([istate])
            else:
                isin_list = False
                for icop, at in enumerate(uniq_at):
                    if self.atoms[istate] == at:
                        isin_list = True
                        idx_computed[icop].append(istate)
                if not isin_list:
                    uniq_at.append(self.atoms[istate])
                    idx_computed.append([istate])

        self._write(f"There are {len(uniq_at)} unique configuration in the states ")  # noqa

        # And finally we compute the properties for each unique atoms
        nstate = len(uniq_at)
        subfolder_l = ["Initial"] * nstate
        istep = np.arange(nstate, dtype=int)
        uniq_at = self.calc.compute_true_potential(uniq_at, subfolder_l, istep)

        self._write("Computation done, creating trajectories")

        # And now, we dispatch each atoms to the right trajectory
        for iun, at in enumerate(uniq_at):
            if at is None:
                msg = "True potential calculation failed or " + \
                      "didn't converge"
                raise TruePotentialError(msg)
            for icop in idx_computed[iun]:
                newat = at.copy()
                epot = at.get_potential_energy()
                forces = at.get_forces()
                stress = at.get_stress()
                calc = SinglePointCalculator(newat,
                                             energy=epot,
                                             forces=forces,
                                             stress=stress)
                newat.calc = calc
                self.atoms[icop] = newat

        # RB: Don't now why but computing desc is different in run_initial
        #     than in run_steps
        # self.atoms = self.add_traj_descriptors(self.atoms)
        for istate in range(self.nstate):
            prefix = self.state[istate].prefix
            self.traj.append(Trajectory(prefix + ".traj", mode="w"))
            self.traj[istate].write(self.atoms[istate])
            self.nconfs[istate] += 1

        # If there is no configurations in the database,
        # we need to create some and run the true potential
        if self.mlip.nconfs == 0:
            msg = "\nComputing energy with true potential " + \
                  "on training configurations"
            self._write(msg)
            # Check number of training configurations and create them if needed
            if self.confs_init is None:
                confs_init = create_random_structures(uniq_at,
                                                      self.std_init,
                                                      1)
            elif isinstance(self.confs_init, (int, float)):
                confs_init = create_random_structures(self.atoms[0],
                                                      self.std_init,
                                                      self.confs_init)
            elif isinstance(self.confs_init, list):
                confs_init = self.confs_init

            conf_fname = str(self.workdir / "Training_configurations.traj")
            checkisfile = False
            if os.path.isfile(conf_fname):
                try:
                    read(conf_fname)
                    checkisfile = True
                except UnknownFileTypeError:
                    checkisfile = False
            else:
                checkisfile = False

            if checkisfile:
                self.log._delimiter()
                self._write("Training configurations found")
                self._write("Adding them to the training data")

                confs_init = read(conf_fname, index=":")
                # RB: Same comment
                # confs_init = self.add_traj_descriptors(confs_init)
                for conf in confs_init:
                    self.mlip.update_matrices(conf)
            else:

                # Distribute state training
                nstate = len(confs_init)
                subfolder_l = ["Training"] * nstate
                istep = np.arange(nstate, dtype=int)
                confs_init = self.calc.compute_true_potential(
                    confs_init,
                    subfolder_l,
                    istep)
                # RB: Same comment
                # confs_init = self.add_traj_descriptors(confs_init)
                init_traj = Trajectory(conf_fname, mode="w")
                for i, conf in enumerate(confs_init):
                    if conf is None:
                        msg = "True potential calculation failed or " + \
                              "didn't converge"
                        raise TruePotentialError(msg)
                    self.mlip.update_matrices(conf)
                    init_traj.write(conf)
                # We dont need the initial configurations anymore
                del self.confs_init
            self._write()
        else:
            msg = f"There are already {self.mlip.nconfs} configurations " + \
                  "in the database, no need to start training computations\n"
            self._write(msg)
        # And now we add the starting configurations in the fit matrices
        for at in uniq_at:
            self.mlip.update_matrices(at)

        self.launched = True

# ========================================================================== #
    def _initialize_calc(self, calc):
        """Create calculator object"""
        if isinstance(calc, Calculator):
            self.calc = CalcManager(calc)
        elif isinstance(calc, CalcManager):
            self.calc = calc
        else:
            msg = "calc should be a ase Calculator object or " + \
                  "a CalcManager object"
            raise TypeError(msg)
        self.calc.workdir = self.workdir

# ========================================================================== #
    def _initialize_mlip(self, mlip):
        """Create mlip object"""
        if mlip is None:
            descriptor = MliapDescriptor(self.atoms[0], 5.0)
            self.mlip = LinearPotential(descriptor)
        else:
            self.mlip = mlip

        self.mlip.workdir = self.workdir
        if not self.mlip.folder:
            self.mlip.folder = 'MLIP'
        self.mlip.descriptor.workdir = self.workdir
        self.mlip.descriptor.folder = self.mlip.folder
        self.mlip.weight.workdir = self.workdir
        self.mlip.weight.folder = self.mlip.folder
        self.mlip.subdir.mkdir(exist_ok=True, parents=True)

# ========================================================================== #
    def _initialize_properties(self, prop):
        """Create property object"""
        self.prop = PropertyManager(prop)

# ========================================================================== #
    def _initialize_routine_properties(self):
        """Create routine property object"""

        # Build RoutinePropertyManager
        self.routine_prop = RoutinePropertyManager(self.ncfile)

        if not self.launched:
            self.ncfile.create_nc_var(self.routine_prop.manager)

        self.routine_prop.workdir = self.workdir
        self.routine_prop.isfirstlaunched = not self.launched
        self.routine_prop.ncfile = self.ncfile

# ========================================================================== #
    def _initialize_momenta(self):
        """Create property object"""
        for i in range(self._nmax):
            self.state[i].initialize_momenta(self.atoms[i])
            prefix = self.state[i].prefix
            pot_fname = self.workdir / (prefix + "_potential.dat")
            with open(pot_fname, "w") as f:
                f.write("# True epot [eV]          MLIP epot [eV]\n")
        self.prefix = ''

# ========================================================================== #
    def _initialize_state(self, state, atoms, neq, prefix='Trajectory'):
        """
        Function to initialize the state
        """
        # Put the state(s) as a list
        if isinstance(state, StateManager):
            self.state = [state]
        if isinstance(state, list):
            self.state = state
        self.nstate = len(self.state)

        for s in self.state:
            s.workdir = self.workdir
            s.folder = 'MolecularDynamics'
            if not s.subfolder:
                s.subfolder = prefix
            if not s.prefix:
                s.prefix = prefix

        if self.nstate > 1:
            for i, s in enumerate(self.state):
                s.subfolder = s.subfolder + f"_{i+1}"
                s.prefix = s.prefix + f"_{i+1}"

        self.atoms = []
        # Create list of atoms
        if isinstance(atoms, Atoms):
            for istate in range(self.nstate):
                self.atoms.append(atoms.copy())
        elif isinstance(atoms, list):
            e = "You should have 1 atoms per state"
            assert len(atoms) == self.nstate, e
            self.atoms = [at.copy() for at in atoms]
        else:
            msg = "atoms should be a ASE Atoms object or " + \
                  "a list of ASE atoms objects"
            raise TypeError(msg)
        self.atoms_start = [at.copy() for at in self.atoms]

        # Create list of neq -> number of equilibration
        # mlmd runs for each state
        if isinstance(neq, int):
            self.neq = [neq] * self.nstate
        elif isinstance(neq, list):
            assert len(neq) == self.nstate
            self.neq = self.nstate
        else:
            msg = "neq should be an integer or a list of integers"
            raise TypeError(msg)

# ========================================================================== #
    def _check_if_launched(self):
        """
        Function to check simulation restarts:
         - Check if trajectory files exist and are not empty.
         - Check if the number of configuration found is at least two.
        """
        _nat_init = 0
        for i in range(self._nmax):
            traj_fname = str(self.workdir / (self.state[i].prefix + ".traj"))
            if os.path.isfile(traj_fname):
                try:
                    _nat_init += len(read(traj_fname, index=':'))
                except UnknownFileTypeError:
                    return False
            else:
                return False
        traj_fname = str(self.workdir / "Training_configurations.traj")
        if os.path.isfile(traj_fname):
            try:
                _nat_init += len(read(traj_fname, index=':'))
            except UnknownFileTypeError:
                return False
        if 1 < _nat_init:
            return True
        else:
            return False

# ========================================================================== #
    def add_traj_descriptors(self, atoms):
        """
        Add descriptors in trajectory files.
        """
        if isinstance(atoms, Atoms):
            atoms = [atoms]
        desc = self.mlip.descriptor.compute_descriptors(atoms)
        for iat, at in enumerate(atoms):
            at.info['descriptor'] = desc[iat]
        return atoms

# ========================================================================== #
    @Manager.exec_from_workdir
    def restart_from_traj(self):
        """
        Restart a calculation from previous trajectory files
        """
        train_traj, prev_traj = self.read_traj()

        for i in range(self._nmax):
            self.state[i].subsubdir.mkdir(exist_ok=True, parents=True)

        # Add the Configuration without a MLIP generating them
        if train_traj is not None:
            for i, conf in enumerate(train_traj):
                self._write(f"Configuration {i+1} / {len(train_traj)}")
                self.mlip.update_matrices(conf)  # We add training conf

        # Add all the configuration of trajectories traj
        self._write("Adding previous configuration iteratively")
        # GA: TODO We dont actually need parent_list. Remove this variable.
        parent_list, mlip_coef = self.mlip.read_parent_mlip(prev_traj)

        # Directly adding initial conf to have it once even if multistate
        atoms_by_mlip = [[] for _ in range(len(parent_list))]
        no_parent_atoms = [prev_traj[0][0]]

        for istate in range(self.nstate):
            for iconf in range(1, len(prev_traj[istate])):
                if "parent_mlip" in prev_traj[istate][iconf].info:
                    pm = prev_traj[istate][iconf].info['parent_mlip']
                    idx = parent_list.index(pm)
                    atoms_by_mlip[idx].append(prev_traj[istate][iconf])
                else:
                    no_parent_atoms.append(prev_traj[istate][iconf])

        for conf in no_parent_atoms:
            self.mlip.update_matrices(conf)

        # If the last simulation was with keep_tmp_mlip=False,
        # we put the old MLIP.model and weight in a Coef folder
        can_use_weight = self.mlip.can_use_weight
        if len(no_parent_atoms) > 1 and self.keep_tmp_mlip and can_use_weight:
            self._write("Some configuration in Trajectory have no parent_mlip")
            self._write("You should rerun this simulation with DatabaseCalc")

            fm = self.mlip.subdir / "MLIP.model"
            fw = self.mlip.subdir / "MLIP.weight"

            last_coef = max(self.nconfs)-1
            self.mlip.subfolder = f"Coef{last_coef}"

            if os.path.isfile(fm):
                if not os.path.exists(self.mlip.subsubdir):
                    self.mlip.subsubdir.mkdir(exist_ok=True, parents=True)
                    os.rename(fm, self.mlip.subsubdir / "MLIP.model")
                    os.rename(fw, self.mlip.subsubdir / "MLIP.weight")

        curr_step = 0
        for i in range(len(atoms_by_mlip)):
            curr_step += 1

            # GA: Since we don't read
#           self.mlip.subsubdir = Path(atoms_by_mlip[i][0].info['parent_mlip'])
            self.mlip.next_coefs(mlip_coef[i])
            for at in atoms_by_mlip[i]:
                self.mlip.update_matrices(at)
        self.mlip.subfolder = ''

        # Update this simulation traj
        self.traj = []
        self.atoms = []

        for i in range(self._nmax):
            traj_fname = str(self.workdir / (self.state[i].prefix + ".traj"))
            self.traj.append(Trajectory(traj_fname, mode="a"))
            self.atoms.append(prev_traj[i][-1])
        del prev_traj

# ========================================================================== #
    def read_traj(self):
        """
        Read Trajectory files from previous simulations
        """
        self._write("Adding previous configurations to the training data")

        conf_fname = str(self.workdir / "Training_configurations.traj")
        if os.path.isfile(conf_fname):
            train_traj = Trajectory(conf_fname, mode="r")
            self._write(f"{len(train_traj)} training configurations\n")
        else:
            train_traj = None

        prev_traj = []
        lgth = []
        for i in range(self._nmax):
            traj_fname = str(self.workdir / (self.state[i].prefix + ".traj"))
            prev_traj.append(Trajectory(traj_fname, mode="r"))
            lgth.append(len(prev_traj[i]))
        self.nconfs = lgth
        self._write(f"{np.sum(lgth)} configuration from trajectories")
        return train_traj, prev_traj

# ========================================================================== #
    @property
    def _nmax(self):
        return self.nstate

# ========================================================================== #
    def _check_early_stop(self):
        """
        Break the self consistent procedure.
        """
        return self.prop.check_criterion

# ========================================================================== #
    def _execute_post_step(self):
        """
        Function to execute some things that might be needed for a specific
        mlas object.
        For example, computing properties
        """
        pass

# ========================================================================== #
    def _compute_properties(self):
        """
        Function to execute and converge on specific Properties.
        For example, CalcRdf, CalcTI ...
        """
        pass

# ========================================================================== #
    def _compute_routine_properties(self):
        """Compute routine properties"""
        self.routine_prop.calc_initialize(atoms=self.atoms)
        msg = self.routine_prop.run(self.step)
        self.log.logger_log.info(msg)
        self.routine_prop.save_prop(self.step)
        self.routine_prop.save_weighted_prop(self.step, self.mlip.weight)
        self.routine_prop.save_weights(self.step,
                                       self.mlip.weight,
                                       self.ncfile.ncformat)

# ========================================================================== #
    def _write(self, msg="", center=False, underline=False):
        self.log.write(msg, center, underline)


class TruePotentialError(Exception):
    """
    To be raised if there is a problem with the true potential
    """
    pass<|MERGE_RESOLUTION|>--- conflicted
+++ resolved
@@ -98,12 +98,9 @@
                  std_init=0.05,
                  keep_tmp_mlip=True,
                  workdir='',
-<<<<<<< HEAD
-                 prefix=''):
-=======
+                 prefix='',
                  ncprefix='',
                  ncformat='NETCDF3_CLASSIC'):
->>>>>>> 556b1085
 
         Manager.__init__(self, workdir=workdir, prefix=prefix)
 
