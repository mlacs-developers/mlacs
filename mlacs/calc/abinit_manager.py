--- conflicted
+++ resolved
@@ -347,12 +347,8 @@
     def log_recap_state(self):
         """
         """
-<<<<<<< HEAD
-        cmd = 'abinit --version'
-=======
         cmd = self.abinit_cmd
         cmd += ' --version'
->>>>>>> b1dbf345
         version = check_output(cmd, shell=True).decode('utf-8')
         msg = "True potential parameters:\n"
         msg += f"Abinit : {version}\n"
