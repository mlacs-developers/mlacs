--- conflicted
+++ resolved
@@ -93,10 +93,7 @@
                  magmoms=None,
                  folder='DFT',
                  nproc=1,
-<<<<<<< HEAD
                  nproc_per_task=None,
-=======
->>>>>>> 86fbc590
                  **kwargs):
 
         CalcManager.__init__(self, "dummy", magmoms,
@@ -142,12 +139,7 @@
 
 # ========================================================================== #
     @Manager.exec_from_subdir
-<<<<<<< HEAD
-    def compute_true_potential(self,
-                               confs: [Atom],
-=======
     def compute_true_potential(self, confs: [Atom],
->>>>>>> 86fbc590
                                subfolder: [str],
                                step: [int]):
         """
@@ -158,10 +150,6 @@
 
         # Prepare all calculations
         confs = [at.copy() for at in confs]
-<<<<<<< HEAD
-=======
-
->>>>>>> 86fbc590
         path_prefix_l = []
         for at, sf, istep in zip(confs, subfolder, step):
             # First set the prefix
@@ -271,10 +259,6 @@
         for psp in pseudos:
             fn = psp.split('/')[-1]
             source = pp_dirpath+psp
-<<<<<<< HEAD
-=======
-            # dest = stateprefix+fn
->>>>>>> 86fbc590
             dest = self.get_filepath(fn)
             _create_copy(source, dest)
             new_psp.append(dest)
