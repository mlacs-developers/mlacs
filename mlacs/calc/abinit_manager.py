--- conflicted
+++ resolved
@@ -164,15 +164,6 @@
             self._write_input(at)
 
         # Yeah for threading
-<<<<<<< HEAD
-        with ThreadPoolExecutor(max_workers=ntask) as executor:
-            for stateprefix in prefix:
-                command = self._make_command(stateprefix, nproc)
-                # Get the directory but remove the prefix to abifile
-                cdir = '/'.join(stateprefix.split('/')[:-1])
-                print(f"Launching {command}")
-                executor.submit(submit_abinit_calc,
-=======
         # GA: I would move the threading outside of this function
         # because the files naming depends on external objects.
         with save_cwd(), ThreadPoolExecutor(max_workers=ntask) as executor:
@@ -181,7 +172,6 @@
                 self.prefix = pref
                 command = self._make_command(self.nproc)
                 executor.submit(self.submit_abinit_calc,
->>>>>>> 45ac5492
                                 command,
                                 self.get_filepath('abinit.log'),
                                 self.get_filepath('abinit.err'),
