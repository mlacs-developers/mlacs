--- conflicted
+++ resolved
@@ -96,40 +96,11 @@
         Working directory for the LAMMPS MLMD simulations.
         If ``None``, a LammpsMLMD directory is created
     """
-<<<<<<< HEAD
-    def __init__(self,
-                 configurations,
-                 xi_coordinate=None,
-                 min_style='quickmin',
-                 Kspring=1.0,
-                 etol=0.0,
-                 ftol=1.0e-3,
-                 dt=1.5,
-                 nimages=None,
-                 nprocs=None,
-                 mode='rdm_memory',
-                 linear=False,
-                 logfile=None,
-                 trajfile=None,
-                 loginterval=50,
-                 prt=False,
-                 workdir=None):
-        LammpsState.__init__(self,
-                             temperature=0.0,
-                             pressure=None,
-                             dt=dt,
-                             nsteps=1000,
-                             nsteps_eq=100,
-                             logfile=logfile,
-                             trajfile=trajfile,
-                             loginterval=loginterval,
-                             workdir=workdir)
-
-=======
+
     def __init__(self, configurations, xi_coordinate=None,
                  min_style="quickmin", Kspring=1.0, etol=0.0, ftol=1.0e-3,
                  dt=1.5, nimages=None, nprocs=None, mode="rdm_memory",
-                 linear=False, prt=True,
+                 linear=False, prt=False,
                  nsteps=1000, nsteps_eq=100, logfile=None, trajfile=None,
                  loginterval=50, workdir=None, blocks=None):
         super().__init__(nsteps, nsteps_eq, logfile, trajfile, loginterval,
@@ -137,7 +108,7 @@
 
         self.dt = dt
         self.pressure = None
->>>>>>> 42b3d0d5
+
         self.xi = xi_coordinate
         self.style = min_style
         self.criterions = (etol, ftol)
