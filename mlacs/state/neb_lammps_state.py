--- conflicted
+++ resolved
@@ -5,11 +5,6 @@
 // or http://www.gnu.org/copyleft/gpl.txt .
 // For the initials of contributors, see CONTRIBUTORS.md
 """
-<<<<<<< HEAD
-
-import os
-=======
->>>>>>> 3b99d3c5
 
 import numpy as np
 
