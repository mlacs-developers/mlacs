--- conflicted
+++ resolved
@@ -73,39 +73,9 @@
         Working directory for the LAMMPS MLMD simulations.
         If ``None``, a LammpsMLMD directory is created
     """
-<<<<<<< HEAD
-    def __init__(self,
-                 temperature,
-                 path=None,
-                 maxjump=0.4,
-                 dt=1.5,
-                 damp=None,
-                 nsteps=1000,
-                 nsteps_eq=100,
-                 langevin=True,
-                 fixcm=True,
-                 logfile=None,
-                 trajfile=None,
-                 loginterval=50,
-                 rng=None,
-                 prt=False,
-                 workdir=None):
-        LammpsState.__init__(self,
-                             temperature,
-                             pressure=None,
-                             dt=dt,
-                             nsteps=nsteps,
-                             nsteps_eq=nsteps_eq,
-                             fixcm=fixcm,
-                             logfile=logfile,
-                             trajfile=trajfile,
-                             loginterval=loginterval,
-                             rng=rng,
-                             init_momenta=None,
-                             workdir=workdir)
-=======
+
     def __init__(self, temperature, path=None, maxjump=0.4, dt=1.5, damp=None,
-                 prt=True, langevin=True,
+                 prt=False, langevin=True,
                  nsteps=1000, nsteps_eq=100, logfile=None, trajfile=None,
                  loginterval=50, workdir=None, blocks=None):
         super().__init__(temperature=temperature, dt=dt, damp=damp,
@@ -113,7 +83,7 @@
                          nsteps=nsteps, nsteps_eq=nsteps_eq, logfile=logfile,
                          trajfile=trajfile, loginterval=loginterval,
                          workdir=workdir, blocks=blocks)
->>>>>>> 42b3d0d5
+
 
         self.temperature = temperature
         self.path = path
