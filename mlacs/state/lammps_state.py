"""
// Copyright (C) 2022-2024 MLACS group (AC, RB)
// This file is distributed under the terms of the
// GNU General Public License, see LICENSE.md
// or http://www.gnu.org/copyleft/gpl.txt .
// For the initials of contributors, see CONTRIBUTORS.md
"""

<<<<<<< HEAD
import os
=======
>>>>>>> 3b99d3c5
from subprocess import run, PIPE
from abc import abstractmethod

import numpy as np

from ase.io import read
from ase.io.lammpsdata import write_lammps_data
from ase.md.velocitydistribution import MaxwellBoltzmannDistribution

from .state import StateManager
from ..core.manager import Manager
from ..utilities import get_elements_Z_and_masses
from ..utilities.io_lammps import (LammpsInput,
                                   EmptyLammpsBlockInput,
                                   LammpsBlockInput,
                                   get_lammps_command)


class BaseLammpsState(StateManager):
    """
    Base class to perform simulations with LAMMPS.
    """
    def __init__(self, nsteps, nsteps_eq, logfile, trajfile, loginterval=50,
                 lammpsfname=None, blocks=None, neti=False, **kwargs):

        super().__init__(nsteps, nsteps_eq, logfile, trajfile, loginterval,
                         **kwargs)

        self.ispimd = False
        self.isrestart = False
        self.nbeads = 1  # Dummy nbeads to help

        self.atomsfname = "atoms.in"
        self.lammpsfname = lammpsfname
        if self.lammpsfname is None:
            self.lammpsfname = "lammps_input.in"
        self._myblock = blocks
        # key word to adapt functions from BaseLammsState for NETI
        self.neti = neti

        self.info_dynamics = dict()
        if isinstance(blocks, list):
            self._myblock = blocks[0]
            if len(blocks) != 1:
                for block in blocks[1:]:
                    self._myblock.extend(block)

# ========================================================================== #
    @Manager.exec_from_subsubdir
    def run_dynamics(self,
                     supercell,
                     pair_style,
                     pair_coeff,
                     model_post=None,
                     atom_style="atomic",
                     eq=False):
        """
        Function to run the dynamics
        """
        atoms = supercell.copy()

        initial_charges = atoms.get_initial_charges()
        el, Z, masses, charges = get_elements_Z_and_masses(atoms)

        blocks = self._get_block_inputs(atoms, pair_style, pair_coeff,
                                        model_post, atom_style, eq)
        if self.neti is False:
            txt = "Lammps input to run MlMD created by MLACS"
            lmp_input = LammpsInput(txt)
        else:
            txt = "Lammps input to run a NETI created by MLACS"
            lmp_input = LammpsInput(txt)
        for block in blocks:
            lmp_input(block.name, block)

        with open(self.subsubdir / self.lammpsfname, "w") as fd:
            fd.write(str(lmp_input))

        self._write_lammps_atoms(atoms, atom_style)

        lmp_cmd = self._get_lammps_command()
        lmp_handle = run(lmp_cmd,
                         shell=True,
                         cwd=str(self.subsubdir),
                         stderr=PIPE)

        if lmp_handle.returncode != 0:
            msg = "LAMMPS stopped with the exit code \n" + \
                  f"{lmp_handle.stderr.decode()}"
            raise RuntimeError(msg)
        if self.neti is False:
            atoms = self._get_atoms_results(initial_charges)

        # Set the info of atoms
        atoms.info['info_state'] = self.info_dynamics

        return atoms.copy()

# ========================================================================== #
    @Manager.exec_from_subsubdir
    def _write_lammps_atoms(self, atoms, atom_style):
        """

        """
        write_lammps_data(str(self.subsubdir / self.atomsfname),
                          atoms,
                          velocities=True,
                          atom_style=atom_style)

# ========================================================================== #
    def _get_block_inputs(self, atoms, pair_style, pair_coeff, model_post,
                          atom_style, eq):
        """

        """
        blocks = []
        blocks.append(self._get_block_init(atoms, atom_style))
        blocks.append(self._get_block_interactions(pair_style, pair_coeff,
                                                   model_post, atom_style))
        blocks.append(self._get_block_thermostat(eq))
        if self.logfile is not None:
            blocks.append(self._get_block_log())
        if self.trajfile is not None:
            blocks.append(self._get_block_traj(atoms))
        if isinstance(self._get_block_custom(), list):
            blocks.extend(self._get_block_custom())
        else:
            blocks.append(self._get_block_custom())
        blocks.append(self._get_block_run(eq))
        if self.neti is False:
            blocks.append(self._get_block_lastdump(atoms, eq))
        return blocks

# ========================================================================== #
    def _get_block_init(self, atoms, atom_style):
        """

        """
        pbc = atoms.get_pbc()
        pbc = "{0} {1} {2}".format(*tuple("sp"[int(x)] for x in pbc))
        el, Z, masses, charges = get_elements_Z_and_masses(atoms)

        block = LammpsBlockInput("init", "Initialization")
        block("units", "units metal")
        block("boundary", f"boundary {pbc}")
        block("atom_style", f"atom_style {atom_style}")
        block("read_data", f"read_data {self.atomsfname}")
        for i, mass in enumerate(masses):
            block(f"mass{i}", f"mass {i+1}  {mass}")
        for iel, e in enumerate(el):
            block("group", f"group {e} type {iel+1}")
        return block

# ========================================================================== #
    def _get_block_run(self, eq):
        """

        """
        if eq:
            nsteps = self.nsteps_eq
        else:
            nsteps = self.nsteps
        block = LammpsBlockInput("run")
        block("run", f"run {nsteps}")
        return block

# ========================================================================== #
    def _get_block_interactions(self, pair_style, pair_coeff, model_post,
                                atom_style):
        """

        """
        block = LammpsBlockInput("interaction", "Interaction")
        block("pair_style", f"pair_style {pair_style}")
        for i, pair in enumerate(pair_coeff):
            block(f"pair_coeff{i}", f"pair_coeff {pair}")
        if model_post is not None:
            for i, model in enumerate(model_post):
                block(f"model{i}", f"{model}")
        return block

# ========================================================================== #
    def _get_block_thermostat(self, eq):
        return None

# ========================================================================== #
    def _get_block_log(self):
        """

        """
        block = LammpsBlockInput("log", "Logging")
        variables = ["t equal step", "mytemp equal temp",
                     "mype equal pe", "myke equal ke", "myetot equal etotal",
                     "mypress equal press/10000", "vol equal (lx*ly*lz)"]
        for i, var in enumerate(variables):
            block(f"variable{i}", f"variable {var}")
        txt = f"fix mylog all print {self.loginterval} " + \
              '"$t ${mytemp} ${vol} ${myetot} ${mype} ${myke} ${mypress}" ' + \
              f"append {self.logfile} title " + \
              '"# Step Temp Vol Etot Epot Ekin Press"'
        block("fix", txt)
        return block

# ========================================================================== #
    def _get_block_lastdump(self, atoms, eq):
        """

        """
        el, Z, masses, charges = get_elements_Z_and_masses(atoms)
        block = LammpsBlockInput("lastdump", "Dump last configuration")
        txt = "dump last all custom 1 configurations.out " + \
              "id type xu yu zu vx vy vz fx fy fz element"
        block("dump", txt)
        txt = "dump_modify last element " + " ".join([p for p in el])
        block("dump_modify1", txt)
        block("run_dump", "run 0")
        return block

# ========================================================================== #
    def _get_block_traj(self, atoms):
        """

        """
        el, Z, masses, charges = get_elements_Z_and_masses(atoms)
        block = LammpsBlockInput("traj", "Dumping trajectory")
        txt = f"dump dum1 all custom {self.loginterval} {self.trajfile} " + \
              "id type xu yu zu vx vy vz fx fy fz "
        txt += "element"
        block("dump", txt)
        block("dump_modify1", "dump_modify dum1 append yes")
        txt = "dump_modify dum1 element " + " ".join([p for p in el])
        block("dump_modify2", txt)
        return block

# ========================================================================== #
    def _get_block_custom(self):
        """

        """
        if isinstance(self._myblock, LammpsBlockInput):
            return self._myblock
        else:
            return EmptyLammpsBlockInput("empty_custom")

# ========================================================================== #
    def _get_atoms_results(self, initial_charges):
        """

        """
        atoms = read(self.subsubdir / "configurations.out")
        if initial_charges is not None:
            atoms.set_initial_charges(initial_charges)
        return atoms

# ========================================================================== #
    def _get_lammps_command(self):
        '''
        Function to load the bash command to run LAMMPS
        '''
        cmd = get_lammps_command()
        return f"{cmd} -in {self.lammpsfname} -sc out.lmp"

# ========================================================================== #
    def initialize_momenta(self, atoms):
        """

        """
        pass

# ========================================================================== #
    @abstractmethod
    def log_recap_state(self):
        pass


# ========================================================================== #
# ========================================================================== #
class LammpsState(BaseLammpsState):
    """
    Class to perform NVT or NPT simulations with LAMMPS.

    Parameters
    ----------
    temperature: :class:`float`
        Temperature of the simulation, in Kelvin.

    pressure: :class:`float` or ``None`` (optional)
        Pressure of the simulation, in GPa.
        If ``None``, no barostat is applied and
        the simulation is in the NVT ensemble. Default ``None``

    t_stop: :class:`float` or ``None`` (optional)
        When this input is not ``None``, the temperature of
        the molecular dynamics simulations is randomly chosen
        in a range between `temperature` and `t_stop`.
        Default ``None``

    p_stop: :class:`float` or ``None`` (optional)
        When this input is not ``None``, the pressure of
        the molecular dynamics simulations is randomly chosen
        in a range between `pressure` and `p_stop`.
        Naturally, the `pressure` input has to be set.
        Default ``None``

    damp: :class:`float` or ``None`` (optional)
        The damping value for the thermostat.
        The default gives a sensible value of a hundred times the
        timestep.

    langevin: :class:`Bool` (optional)
        If ``True``, a Langevin thermostat is used for the thermostat.
        Default ``True``

    gjf: ``no`` or ``vfull`` or ``vhalf`` (optional)
        Whether to use the Gronbech-Jensen/Farago integrator
        for the Langevin dynamics. Only apply if langevin is ``True``.
        Default ``vhalf``.

    qtb: :clas::`Bool` (optional)
        Whether to use a quantum thermal bath to approximate quantum effects.
        If True, it override the langevin and gjf inputs.
        Default False

    fd: :class:`float` (optional)
        The frequency cutoff for the qtb thermostat. Should be around
        2~3 times the Debye frequency. In THz.
        Default 200 THz.

    n_f: :class:`int` (optional)
        Frequency grid size for the qtb thermostat.
        Default 100.

    pdamp: :class:`float` or ``None`` (optional)
        Damping parameter for the barostat.
        If ``None``, apply a damping parameter of
        1000 times the timestep of the simulation. Default ``None``

    ptype: ``iso`` or ``aniso`` (optional)
        Handle the type of pressure applied. Default ``iso``

    twodimensional: :class:`bool` (optional)
        If set to ``True`` and pressure is not ``None``, set the pressure
        only on the x and y axis. Pressure along `x` and `y` axis can
        still be coupled by setting ``ptype`` to `iso`.
        default ``False``

    dt : :class:`float` (optional)
        Timestep, in fs. Default ``1.5`` fs.

    fixcm : :class:`Bool` (optional)
        Fix position and momentum center of mass. Default ``True``.

    rng : RNG object (optional)
        Rng object to be used with the Langevin thermostat.
        Default correspond to :class:`numpy.random.default_rng()`

    init_momenta : :class:`numpy.ndarray` (optional)
        Gives the (Nat, 3) shaped momenta array that will be used
        to initialize momenta when using
        the `initialize_momenta` function.
        If the default ``None`` is set, momenta are initialized with a
        Maxwell Boltzmann distribution.

    nsteps : :class:`int` (optional)
        Number of MLMD steps for production runs. Default ``1000`` steps.

    nsteps_eq : :class:`int` (optional)
        Number of MLMD steps for equilibration runs. Default ``100`` steps.

    logfile : :class:`str` (optional)
        Name of the file for logging the MLMD trajectory.
        If ``None``, no log file is created. Default ``None``.

    trajfile : :class:`str` (optional)
        Name of the file for saving the MLMD trajectory.
        If ``None``, no traj file is created. Default ``None``.

    loginterval : :class:`int` (optional)
        Number of steps between MLMD logging. Default ``50``.

    blocks : :class:`LammpsBlockInput` or :class:`list` (optional)
        Custom block input class. Can be a list of blocks.
        If ``None``, nothing is added in the input. Default ``None``.

    Examples
    --------

    >>> from mlacs.state import LammpsState
    >>>
    >>> state = LammpsState(temperature=300, pressure=None) #NVT
    >>> state = LammpsState(temperature=300, pressure=0)    #NPT
    >>> state.run_dynamics(atoms, mlip.pair_style, mlip.pair_coeff)
    """
    def __init__(self,
                 temperature,
                 pressure=None,
                 t_stop=None,
                 p_stop=None,
                 damp=None,
                 langevin=True,
                 gjf="vhalf",
                 qtb=False,
                 fd=200,
                 n_f=100,
                 pdamp=None,
                 ptype="iso",
                 twodimensional=False,
                 dt=1.5,
                 fixcm=True,
                 rng=None,
                 init_momenta=None,
                 nsteps=1000,
                 nsteps_eq=100,
                 logfile=None,
                 trajfile=None,
                 loginterval=50,
                 blocks=None,
                 folder='Trajectory',
                 **kwargs):

        kwargs.setdefault('prefix', folder)  # To keep previous behaviour

        super().__init__(nsteps, nsteps_eq, logfile, trajfile,
                         loginterval=loginterval, blocks=blocks,
                         folder=folder, **kwargs)

        self.temperature = temperature
        self.pressure = pressure
        self.t_stop = t_stop
        self.p_stop = p_stop
        self.damp = damp
        self.langevin = langevin
        self.gjf = gjf
        self.qtb = qtb
        self.fd = fd
        self.n_f = n_f
        self.pdamp = pdamp
        self.ptype = ptype
        self.dt = dt
        self.fixcm = fixcm
        self.rng = rng
        self.init_momenta = init_momenta
        self.twodimensional = twodimensional

        if self.rng is None:
            self.rng = np.random.default_rng()
        if self.damp is None:
            self.damp = "$(100*dt)"
        if self.pdamp is None:
            self.pdamp = "$(1000*dt)"

        if self.p_stop is not None:
            if self.pressure is None:
                msg = "You need to put a pressure with p_stop"
                raise ValueError(msg)

        self._make_info_dynamics()

# ========================================================================== #
    def _get_block_thermostat(self, eq):
        """

        """
        if self.t_stop is None:
            temp = self.temperature
        else:
            tmp_temp = np.sort([self.temperature, self.t_stop])
            if eq:
                temp = np.max(tmp_temp)
            else:
                temp = self.rng.uniform(*tmp_temp)
            self.info_dynamics["temperature"] = temp
        if self.p_stop is None:
            press = self.pressure
        else:
            press = self.rng.uniform(self.pressure, self.p_stop)
            self.info_dynamics["pressure"] = press
        if self.qtb:
            qtbseed = self.rng.integers(1, 99999999)
        if self.langevin:
            langevinseed = self.rng.integers(1, 9999999)

        block = LammpsBlockInput("thermostat", "Thermostat")
        block("timestep", f"timestep {self.dt / 1000}")

        # If we are using Langevin, we want to remove the random part
        # of the forces
        if self.langevin:
            block("rmv_langevin", "fix ff all store/force")

        if self.pressure is None:
            if self.qtb:
                block("nve", "fix f1 all nve")
                txt = f"fix f2 all qtb temp {temp} damp {self.damp} " + \
                      f"f_max {self.fd} N_f {self.n_f} seed {qtbseed}"
                block("qtb", txt)
            elif self.langevin:
                txt = f"fix f1 all langevin {temp} {temp} {self.damp} " + \
                      f"{langevinseed} gjf {self.gjf} zero yes"
                block("langevin", txt)
                block("nve", "fix f2 all nve")
            else:
                block("nvt", f"fix f1 all nvt temp {temp} {temp} {self.damp}")
        else:
            if self.qtb:
                txt = f"fix f1 all nph {self.ptype} " + \
                      f"{press*10000} {press*10000} {self.pdamp}"
                block("nph", txt)
                txt = f"fix f1 all qtb temp {temp} damp {self.damp}" + \
                      f"f_max {self.fd} N_f {self.n_f} seed {qtbseed}"
                block("qtb", txt)
            elif self.langevin:
                txt = f"fix f1 all langevin {temp} {temp} {self.damp} " + \
                      f"{langevinseed} gjf {self.gjf} zero yes"
                block("langevin", txt)
                ptxt = f"{press*10000} {press*10000} {self.pdamp}"
                txt = "fix f2 all nph "
                if self.twodimensional:
                    txt += f"x {ptxt} y {ptxt} "
                    if self.ptype == "iso":
                        txt += "couple xy "
                else:
                    txt += f"{self.ptype} {ptxt}"
                block("nph", txt)
            else:
                txt = f"fix f1 all npt temp {temp} {temp} {self.damp} " + \
                      f"{self.ptype} {press*10000} {press*10000} {self.pdamp}"
                block("npt", txt)
        if self.fixcm:
            block("cm", "fix fcm all recenter INIT INIT INIT")
        return block

# ========================================================================== #
    def _make_info_dynamics(self):

        # NVT, NPT, no (uVT, uPT, NVE) yet
        ensemble = ["X", "X", "X"]

        # N or mu
        ensemble[0] = "N"

        # V or P
        ensemble[1] = "V"
        pressure = None
        if self.pressure is not None:
            ensemble[1] = "P"
            if self.p_stop is None:
                pressure = self.pressure

        # T or E
        if self.temperature is None:  # NVE
            raise NotImplementedError
        ensemble[2] = "T"
        temperature = self.temperature

        # NVT, NPT, no (uVT, uPT, NVE) yet
        self.ensemble = ''.join(ensemble)
        self.info_dynamics = dict(ensemble=self.ensemble,
                                  temperature=temperature,
                                  pressure=pressure)

# ========================================================================== #
    def _get_block_traj(self, atoms):
        """

        """
        el, Z, masses, charges = get_elements_Z_and_masses(atoms)
        block = LammpsBlockInput("traj", "Dumping trajectory")
        txt = f"dump dum1 all custom {self.loginterval} {self.trajfile} " + \
              "id type xu yu zu vx vy vz fx fy fz "
        if self.langevin:
            txt += "f_ff[1] f_ff[2] f_ff[3] "
        txt += "element"
        block("dump", txt)
        block("dump_modify1", "dump_modify dum1 append yes")
        txt = "dump_modify dum1 element " + " ".join([p for p in el])
        block("dump_modify2", txt)
        return block

# ========================================================================== #
    def initialize_momenta(self, atoms):
        """
        """
        if self.init_momenta is None:
            MaxwellBoltzmannDistribution(atoms,
                                         temperature_K=self.temperature,
                                         rng=self.rng)
        else:
            atoms.set_momenta(self.init_momenta)

        atoms.info['info_state'] = self.info_dynamics

# ========================================================================== #
    def log_recap_state(self):
        """
        Function to return a string describing the state for the log
        """
        damp = self.damp
        if damp is None:
            damp = 100 * self.dt
        pdamp = self.pdamp
        if pdamp is None:
            pdamp = 1000 * self.dt

        if self.temperature is None and self.pressure is None:
            msg = "Geometry optimization as implemented in LAMMPS\n"
        elif self.pressure is None:
            msg = "NVT dynamics as implemented in LAMMPS\n"
        else:
            msg = "NPT dynamics as implemented in LAMMPS\n"
        msg += f"Temperature (in Kelvin)                 {self.temperature}\n"
        if self.langevin:
            msg += "A Langevin thermostat is used\n"
        if self.pressure is not None:
            msg += f"Pressure (GPa)                          {self.pressure}\n"
        msg += f"Number of MLMD equilibration steps :    {self.nsteps_eq}\n"
        msg += f"Number of MLMD production steps :       {self.nsteps}\n"
        msg += f"Timestep (in fs) :                      {self.dt}\n"
        if self.temperature is not None:
            msg += f"Themostat damping parameter (in fs) :   {damp}\n"
            if self.pressure is not None:
                msg += f"Barostat damping parameter (in fs) :    {pdamp}\n"
        msg += "\n"
        return msg<|MERGE_RESOLUTION|>--- conflicted
+++ resolved
@@ -6,10 +6,6 @@
 // For the initials of contributors, see CONTRIBUTORS.md
 """
 
-<<<<<<< HEAD
-import os
-=======
->>>>>>> 3b99d3c5
 from subprocess import run, PIPE
 from abc import abstractmethod
 
