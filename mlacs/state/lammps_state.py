"""
// Copyright (C) 2022-2024 MLACS group (AC, RB, ON, PR)
// This file is distributed under the terms of the
// GNU General Public License, see LICENSE.md
// or http://www.gnu.org/copyleft/gpl.txt .
// For the initials of contributors, see CONTRIBUTORS.md
"""

from subprocess import run, PIPE
from abc import abstractmethod

import numpy as np

from ase.io import read
from ase.io.lammpsdata import write_lammps_data
from ase.md.velocitydistribution import MaxwellBoltzmannDistribution
from ase.data import chemical_symbols, atomic_masses

from .state import StateManager
from ..core.manager import Manager
from ..utilities import get_elements_Z_and_masses
from ..utilities.io_lammps import (LammpsInput,
                                   EmptyLammpsBlockInput,
                                   LammpsBlockInput,
                                   get_lammps_command)


class BaseLammpsState(StateManager):
    """
    Base class to perform simulations with LAMMPS.
    """
    def __init__(self, nsteps, nsteps_eq, logfile, trajfile, loginterval=50,
                 lammpsfname=None, blocks=None, neti=False, eq_mass_md=False,
                 **kwargs):

        super().__init__(nsteps, nsteps_eq, logfile, trajfile, loginterval,
                         **kwargs)

        self.eq_mass_md = eq_mass_md
        self.ispimd = False
        self.isrestart = False
        self.nbeads = 1  # Dummy nbeads to help

        self.atomsfname = "atoms.in"
        self.lammpsfname = lammpsfname
        if self.lammpsfname is None:
            self.lammpsfname = "lammps_input.in"
        self._myblock = blocks
        # key word to adapt functions from BaseLammsState for NETI
        self.neti = neti

        self.info_dynamics = dict()
        if isinstance(blocks, list):
            self._myblock = blocks[0]
            if len(blocks) != 1:
                for block in blocks[1:]:
                    self._myblock.extend(block)

# ========================================================================== #
    @Manager.exec_from_subsubdir
    def run_dynamics(self,
                     supercell,
                     pair_style,
                     pair_coeff,
                     model_post=None,
                     atom_style="atomic",
                     eq=False,
                     elements=None):
        """
        Function to run the dynamics
        """
        atoms = supercell.copy()

        if elements is None:
            el, Z, masses, charges = get_elements_Z_and_masses(atoms)
            elements = el

        initial_charges = atoms.get_initial_charges()

        blocks = self._get_block_inputs(atoms, pair_style, pair_coeff,
                                        model_post, atom_style, eq, elements)
        if self.neti is False:
            txt = "Lammps input to run MlMD created by MLACS"
            lmp_input = LammpsInput(txt)
        else:
            txt = "Lammps input to run a NETI created by MLACS"
            lmp_input = LammpsInput(txt)
        for block in blocks:
            lmp_input(block.name, block)

        with open(self.subsubdir / self.lammpsfname, "w") as fd:
            fd.write(str(lmp_input))

        self._write_lammps_atoms(atoms, atom_style, elements)

        lmp_cmd = self._get_lammps_command()
        lmp_handle = run(lmp_cmd,
                         shell=True,
                         cwd=str(self.subsubdir),
                         stderr=PIPE)

        if lmp_handle.returncode != 0:
            msg = "LAMMPS stopped with the exit code \n" + \
                  f"{lmp_handle.stderr.decode()}"
            raise RuntimeError(msg)
        if self.neti is False:
            atoms = self._get_atoms_results(initial_charges)

        # Set the info of atoms
        atoms.info['info_state'] = self.info_dynamics

        return atoms.copy()

# ========================================================================== #
    @Manager.exec_from_subsubdir
    def _write_lammps_atoms(self, atoms, atom_style, elements):
        """

        """
        write_lammps_data(str(self.subsubdir / self.atomsfname),
                          atoms,
                          velocities=True,
<<<<<<< HEAD
                          atom_style=atom_style)
=======
                          atom_style=atom_style,
                          specorder=elements.tolist())
>>>>>>> 39bbb63b

# ========================================================================== #
    def _get_block_inputs(self, atoms, pair_style, pair_coeff, model_post,
                          atom_style, eq, elements):
        """

        """
        masses = [atomic_masses[chemical_symbols.index(element)]
                  for element in elements]

        pbc = atoms.get_pbc()
        if self.eq_mass_md:
            masses = np.ones(np.shape(masses))

        blocks = []
        blocks.append(self._get_block_init(atom_style, pbc, elements, masses))
        blocks.append(self._get_block_interactions(pair_style, pair_coeff,
                                                   model_post, atom_style,
                                                   atoms))
        blocks.append(self._get_block_thermostat(eq))
        if self.logfile is not None:
            blocks.append(self._get_block_log())
        if self.trajfile is not None:
            blocks.append(self._get_block_traj(elements))
        if isinstance(self._get_block_custom(), list):
            blocks.extend(self._get_block_custom())
        else:
            blocks.append(self._get_block_custom())
        blocks.append(self._get_block_run(eq))
        if self.neti is False:
            blocks.append(self._get_block_lastdump(elements, eq))
        return blocks

# ========================================================================== #
    def _get_block_init(self, atom_style, pbc, el, masses):
        """

        """
        pbc = "{0} {1} {2}".format(*tuple("sp"[int(x)] for x in pbc))

        block = LammpsBlockInput("init", "Initialization")
        block("units", "units metal")
        block("boundary", f"boundary {pbc}")
        block("atom_style", f"atom_style {atom_style}")
        block("read_data", f"read_data {self.atomsfname}")
        for i, mass in enumerate(masses):
            block(f"mass{i}", f"mass {i+1}  {mass}")
        for iel, e in enumerate(el):
            block("group", f"group {e} type {iel+1}")
        return block

# ========================================================================== #
    def _get_block_run(self, eq):
        """

        """
        if eq:
            nsteps = self.nsteps_eq
        else:
            nsteps = self.nsteps
        block = LammpsBlockInput("run")
        block("run", f"run {nsteps}")
        return block

# ========================================================================== #
    def _get_block_interactions(self, pair_style, pair_coeff, model_post,
                                atom_style, atoms):
        """

        """
        # Write lammps input
        block = LammpsBlockInput("interaction", "Interaction")
        block("pair_style", f"pair_style {pair_style}")
        for i, pair in enumerate(pair_coeff):
            block(f"pair_coeff{i}", f"pair_coeff {pair}")
        if model_post is not None:
            for i, model in enumerate(model_post):
                block(f"model{i}", f"{model}")
        return block

# ========================================================================== #
    def _get_block_thermostat(self, eq):
        return None

# ========================================================================== #
    def _get_block_log(self):
        """

        """
        block = LammpsBlockInput("log", "Logging")
        variables = ["t equal step", "mytemp equal temp",
                     "mype equal pe", "myke equal ke", "myetot equal etotal",
                     "mypress equal press/10000", "vol equal (lx*ly*lz)"]
        for i, var in enumerate(variables):
            block(f"variable{i}", f"variable {var}")
        txt = f"fix mylog all print {self.loginterval} " + \
              '"$t ${mytemp} ${vol} ${myetot} ${mype} ${myke} ${mypress}" ' + \
              f"append {self.logfile} title " + \
              '"# Step Temp Vol Etot Epot Ekin Press"'
        block("fix", txt)
        return block

# ========================================================================== #
    def _get_block_lastdump(self, el, eq):
        """

        """
        block = LammpsBlockInput("lastdump", "Dump last configuration")
        txt = "dump last all custom 1 configurations.out " + \
              "id type xu yu zu vx vy vz fx fy fz element"
        block("dump", txt)
        txt = "dump_modify last element " + " ".join([p for p in el])
        block("dump_modify1", txt)
        block("run_dump", "run 0")
        return block

# ========================================================================== #
    def _get_block_traj(self, el):
        """

        """
        block = LammpsBlockInput("traj", "Dumping trajectory")
        txt = f"dump dum1 all custom {self.loginterval} {self.trajfile} " + \
              "id type xu yu zu vx vy vz fx fy fz "
        txt += "element"
        block("dump", txt)
        block("dump_modify1", "dump_modify dum1 append yes")
        txt = "dump_modify dum1 element " + " ".join([p for p in el])
        block("dump_modify2", txt)
        return block

# ========================================================================== #
    def _get_block_custom(self):
        """

        """
        if isinstance(self._myblock, LammpsBlockInput):
            return self._myblock
        else:
            return EmptyLammpsBlockInput("empty_custom")

# ========================================================================== #
    def _get_atoms_results(self, initial_charges):
        """

        """
        atoms = read(self.subsubdir / "configurations.out")
        if initial_charges is not None:
            atoms.set_initial_charges(initial_charges)
        return atoms

# ========================================================================== #
    def _get_lammps_command(self):
        '''
        Function to load the bash command to run LAMMPS
        '''
        cmd = get_lammps_command()
        return f"{cmd} -in {self.lammpsfname} -sc out.lmp"

# ========================================================================== #
    def initialize_momenta(self, atoms):
        """

        """
        pass

# ========================================================================== #
    @abstractmethod
    def log_recap_state(self):
        pass


# ========================================================================== #
# ========================================================================== #
class LammpsState(BaseLammpsState):
    """
    Class to perform NVT or NPT simulations with LAMMPS.

    Parameters
    ----------
    temperature: :class:`float`
        Temperature of the simulation, in Kelvin.

    pressure: :class:`float` or ``None`` (optional)
        Pressure of the simulation, in GPa.
        If ``None``, no barostat is applied and
        the simulation is in the NVT ensemble. Default ``None``

    t_stop: :class:`float` or ``None`` (optional)
        When this input is not ``None``, the temperature of
        the molecular dynamics simulations is randomly chosen
        in a range between `temperature` and `t_stop`.
        Default ``None``

    p_stop: :class:`float` or ``None`` (optional)
        When this input is not ``None``, the pressure of
        the molecular dynamics simulations is randomly chosen
        in a range between `pressure` and `p_stop`.
        Naturally, the `pressure` input has to be set.
        Default ``None``

    damp: :class:`float` or ``None`` (optional)
        The damping value for the thermostat.
        The default gives a sensible value of a hundred times the
        timestep.

    langevin: :class:`Bool` (optional)
        If ``True``, a Langevin thermostat is used for the thermostat.
        Default ``True``

    gjf: ``no`` or ``vfull`` or ``vhalf`` (optional)
        Whether to use the Gronbech-Jensen/Farago integrator
        for the Langevin dynamics. Only apply if langevin is ``True``.
        Default ``vhalf``.

    qtb: :clas::`Bool` (optional)
        Whether to use a quantum thermal bath to approximate quantum effects.
        If True, it override the langevin and gjf inputs.
        Default False

    fd: :class:`float` (optional)
        The frequency cutoff for the qtb thermostat. Should be around
        2~3 times the Debye frequency. In THz.
        Default 200 THz.

    n_f: :class:`int` (optional)
        Frequency grid size for the qtb thermostat.
        Default 100.

    pdamp: :class:`float` or ``None`` (optional)
        Damping parameter for the barostat.
        If ``None``, apply a damping parameter of
        1000 times the timestep of the simulation. Default ``None``

    ptype: ``iso`` or ``aniso`` (optional)
        Handle the type of pressure applied. Default ``iso``

    twodimensional: :class:`bool` (optional)
        If set to ``True`` and pressure is not ``None``, set the pressure
        only on the x and y axis. Pressure along `x` and `y` axis can
        still be coupled by setting ``ptype`` to `iso`.
        default ``False``

    dt : :class:`float` (optional)
        Timestep, in fs. Default ``1.5`` fs.

    fixcm : :class:`Bool` (optional)
        Fix position and momentum center of mass. Default ``True``.

    rng : RNG object (optional)
        Rng object to be used with the Langevin thermostat.
        Default correspond to :class:`numpy.random.default_rng()`

    init_momenta : :class:`numpy.ndarray` (optional)
        Gives the (Nat, 3) shaped momenta array that will be used
        to initialize momenta when using
        the `initialize_momenta` function.
        If the default ``None`` is set, momenta are initialized with a
        Maxwell Boltzmann distribution.

    nsteps : :class:`int` (optional)
        Number of MLMD steps for production runs. Default ``1000`` steps.

    nsteps_eq : :class:`int` (optional)
        Number of MLMD steps for equilibration runs. Default ``100`` steps.

    eq_mass_md : :class:`Bool` (optional)
        If all atoms have the same mass for the MD. Default ``False``
        If True, make sure your MLIP is also correctly parametrized

    logfile : :class:`str` (optional)
        Name of the file for logging the MLMD trajectory.
        If ``None``, no log file is created. Default ``None``.

    trajfile : :class:`str` (optional)
        Name of the file for saving the MLMD trajectory.
        If ``None``, no traj file is created. Default ``None``.

    loginterval : :class:`int` (optional)
        Number of steps between MLMD logging. Default ``50``.

    blocks : :class:`LammpsBlockInput` or :class:`list` (optional)
        Custom block input class. Can be a list of blocks.
        If ``None``, nothing is added in the input. Default ``None``.

    Examples
    --------

    >>> from mlacs.state import LammpsState
    >>>
    >>> state = LammpsState(temperature=300, pressure=None) #NVT
    >>> state = LammpsState(temperature=300, pressure=0)    #NPT
    >>> state.run_dynamics(atoms, mlip.pair_style, mlip.pair_coeff)
    """
    def __init__(self,
                 temperature,
                 pressure=None,
                 t_stop=None,
                 p_stop=None,
                 damp=None,
                 langevin=True,
                 gjf="vhalf",
                 qtb=False,
                 fd=200,
                 n_f=100,
                 pdamp=None,
                 ptype="iso",
                 twodimensional=False,
                 dt=1.5,
                 fixcm=True,
                 rng=None,
                 init_momenta=None,
                 nsteps=1000,
                 nsteps_eq=100,
                 eq_mass_md=False,
                 logfile=None,
                 trajfile=None,
                 loginterval=50,
                 blocks=None,
                 folder='Trajectory',
                 **kwargs):

        kwargs.setdefault('prefix', folder)  # To keep previous behaviour

        super().__init__(nsteps, nsteps_eq, logfile, trajfile,
                         loginterval=loginterval, blocks=blocks,
                         eq_mass_md=eq_mass_md, folder=folder, **kwargs)

        self.temperature = temperature
        self.pressure = pressure
        self.t_stop = t_stop
        self.p_stop = p_stop
        self.damp = damp
        self.langevin = langevin
        self.gjf = gjf
        self.qtb = qtb
        self.fd = fd
        self.n_f = n_f
        self.pdamp = pdamp
        self.ptype = ptype
        self.dt = dt
        self.fixcm = fixcm
        self.rng = rng
        self.init_momenta = init_momenta
        self.twodimensional = twodimensional

        if self.rng is None:
            self.rng = np.random.default_rng()
        if self.damp is None:
            self.damp = "$(100*dt)"
        if self.pdamp is None:
            self.pdamp = "$(1000*dt)"

        if self.p_stop is not None:
            if self.pressure is None:
                msg = "You need to put a pressure with p_stop"
                raise ValueError(msg)

        self._make_info_dynamics()

# ========================================================================== #
    def _get_block_thermostat(self, eq):
        """

        """
        if self.t_stop is None:
            temp = self.temperature
        else:
            tmp_temp = np.sort([self.temperature, self.t_stop])
            if eq:
                temp = np.max(tmp_temp)
            else:
                temp = self.rng.uniform(*tmp_temp)
            self.info_dynamics["temperature"] = temp
        if self.p_stop is None:
            press = self.pressure
        else:
            press = self.rng.uniform(self.pressure, self.p_stop)
            self.info_dynamics["pressure"] = press
        if self.qtb:
            qtbseed = self.rng.integers(1, 99999999)
        if self.langevin:
            langevinseed = self.rng.integers(1, 9999999)

        block = LammpsBlockInput("thermostat", "Thermostat")
        block("timestep", f"timestep {self.dt / 1000}")

        # If we are using Langevin, we want to remove the random part
        # of the forces
        if self.langevin:
            block("rmv_langevin", "fix ff all store/force")

        if self.pressure is None:
            if self.qtb:
                block("nve", "fix f1 all nve")
                txt = f"fix f2 all qtb temp {temp} damp {self.damp} " + \
                      f"f_max {self.fd} N_f {self.n_f} seed {qtbseed}"
                block("qtb", txt)
            elif self.langevin:
                txt = f"fix f1 all langevin {temp} {temp} {self.damp} " + \
                      f"{langevinseed} gjf {self.gjf} zero yes"
                block("langevin", txt)
                block("nve", "fix f2 all nve")
            else:
                block("nvt", f"fix f1 all nvt temp {temp} {temp} {self.damp}")
        else:
            if self.qtb:
                txt = f"fix f1 all nph {self.ptype} " + \
                      f"{press*10000} {press*10000} {self.pdamp}"
                block("nph", txt)
                txt = f"fix f1 all qtb temp {temp} damp {self.damp}" + \
                      f"f_max {self.fd} N_f {self.n_f} seed {qtbseed}"
                block("qtb", txt)
            elif self.langevin:
                txt = f"fix f1 all langevin {temp} {temp} {self.damp} " + \
                      f"{langevinseed} gjf {self.gjf} zero yes"
                block("langevin", txt)
                ptxt = f"{press*10000} {press*10000} {self.pdamp}"
                txt = "fix f2 all nph "
                if self.twodimensional:
                    txt += f"x {ptxt} y {ptxt} "
                    if self.ptype == "iso":
                        txt += "couple xy "
                else:
                    txt += f"{self.ptype} {ptxt}"
                block("nph", txt)
            else:
                txt = f"fix f1 all npt temp {temp} {temp} {self.damp} " + \
                      f"{self.ptype} {press*10000} {press*10000} {self.pdamp}"
                block("npt", txt)
        if self.fixcm:
            block("cm", "fix fcm all recenter INIT INIT INIT")
        return block

# ========================================================================== #
    def _make_info_dynamics(self):

        # NVT, NPT, no (uVT, uPT, NVE) yet
        ensemble = ["X", "X", "X"]

        # N or mu
        ensemble[0] = "N"

        # V or P
        ensemble[1] = "V"
        pressure = None
        if self.pressure is not None:
            ensemble[1] = "P"
            if self.p_stop is None:
                pressure = self.pressure

        # T or E
        if self.temperature is None:  # NVE
            raise NotImplementedError
        ensemble[2] = "T"
        temperature = self.temperature

        # NVT, NPT, no (uVT, uPT, NVE) yet
        self.ensemble = ''.join(ensemble)
        self.info_dynamics = dict(ensemble=self.ensemble,
                                  temperature=temperature,
                                  pressure=pressure)

# ========================================================================== #
    def _get_block_traj(self, el):
        """

        """
        block = LammpsBlockInput("traj", "Dumping trajectory")
        txt = f"dump dum1 all custom {self.loginterval} {self.trajfile} " + \
              "id type xu yu zu vx vy vz fx fy fz "
        if self.langevin:
            txt += "f_ff[1] f_ff[2] f_ff[3] "
        txt += "element"
        block("dump", txt)
        block("dump_modify1", "dump_modify dum1 append yes")
        txt = "dump_modify dum1 element " + " ".join([p for p in el])
        block("dump_modify2", txt)
        return block

# ========================================================================== #
    def initialize_momenta(self, atoms):
        """
        """
        if self.init_momenta is None:
            MaxwellBoltzmannDistribution(atoms,
                                         temperature_K=self.temperature,
                                         rng=self.rng)
        else:
            atoms.set_momenta(self.init_momenta)

        atoms.info['info_state'] = self.info_dynamics

# ========================================================================== #
    def log_recap_state(self):
        """
        Function to return a string describing the state for the log
        """
        damp = self.damp
        if damp is None:
            damp = 100 * self.dt
        pdamp = self.pdamp
        if pdamp is None:
            pdamp = 1000 * self.dt

        if self.temperature is None and self.pressure is None:
            msg = "Geometry optimization as implemented in LAMMPS\n"
        elif self.pressure is None:
            msg = "NVT dynamics as implemented in LAMMPS\n"
        else:
            msg = "NPT dynamics as implemented in LAMMPS\n"
        msg += f"Temperature (in Kelvin)                 {self.temperature}\n"
        if self.langevin:
            msg += "A Langevin thermostat is used\n"
        if self.pressure is not None:
            msg += f"Pressure (GPa)                          {self.pressure}\n"
        msg += f"Number of MLMD equilibration steps :    {self.nsteps_eq}\n"
        msg += f"Number of MLMD production steps :       {self.nsteps}\n"
        msg += f"Timestep (in fs) :                      {self.dt}\n"
        if self.temperature is not None:
            msg += f"Themostat damping parameter (in fs) :   {damp}\n"
            if self.pressure is not None:
                msg += f"Barostat damping parameter (in fs) :    {pdamp}\n"
        msg += "\n"
        return msg<|MERGE_RESOLUTION|>--- conflicted
+++ resolved
@@ -120,12 +120,8 @@
         write_lammps_data(str(self.subsubdir / self.atomsfname),
                           atoms,
                           velocities=True,
-<<<<<<< HEAD
-                          atom_style=atom_style)
-=======
                           atom_style=atom_style,
                           specorder=elements.tolist())
->>>>>>> 39bbb63b
 
 # ========================================================================== #
     def _get_block_inputs(self, atoms, pair_style, pair_coeff, model_post,
