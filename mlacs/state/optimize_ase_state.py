<<<<<<< HEAD
from ase.calculators.lammpsrun import LAMMPS
from ase.units import GPa
=======
"""
// Copyright (C) 2022-2024 MLACS group (AC)
// This file is distributed under the terms of the
// GNU General Public License, see LICENSE.md
// or http://www.gnu.org/copyleft/gpl.txt .
// For the initials of contributors, see CONTRIBUTORS.md
"""
>>>>>>> bc615af0

from .state import StateManager
from ..core.manager import Manager

default_parameters = {}


# ========================================================================== #
# ========================================================================== #
class OptimizeAseState(StateManager):
    """
    Class to manage Structure optimization with ASE Optimizers.

    Parameters
    ----------
    optimizer: :class:`ase.optimize`
        Optimizer from ase.optimize.
        Default :class:`BFGS`

    opt_parameters: :class:`dict`
        Dictionnary with the parameters for the Optimizer.
        Default: {}

    constraints: :class:`ase.constraints`
        Constraints to apply to the system during the minimization.
        By default there is no constraints.

    cstr_parameters: :class:`dict`
        Dictionnary with the parameter for the constraints.
        Default: {}

    fmax: :class:`float`
        The maximum value for the forces to be considered converged.
        Default: 1e-5

    Examples
    --------

    >>> from ase.io import read
    >>> initial = read('A.traj')
    >>>
    >>> from mlacs.state import OptimizeAseState
    >>> opt = OptimizeAseState()
    >>> opt.run_dynamics(initial, mlip.pair_style, mlip.pair_coeff)

    To perform volume optimization, import the UnitCellFilter constraint

    >>> from ase.constraints import UnitCellFilter
    >>> opt = OptimizeAseState(constraints=UnitCellFilter,
                               cstr_parameters=dict(cell_factor=10))
    >>> opt.run_dynamics(initial, mlip.pair_style, mlip.pair_coeff)
    """
    def __init__(self, optimizer=None, opt_parameters={},
                 constraints=None, cstr_parameters={}, fmax=1e-5,
                 nsteps=1000, nsteps_eq=100, **kwargs):

        super().__init__(nsteps=nsteps, nsteps_eq=nsteps_eq, **kwargs)

        self._opt = optimizer
        self.criterions = fmax
        self._opt_parameters = default_parameters
        self._opt_parameters.update(opt_parameters)
        if optimizer is None:
            from ase.optimize import BFGS
            self._opt = BFGS

        self._cstr = constraints
        self._cstr_params = cstr_parameters

        self.ispimd = False
        self.isrestart = False

# ========================================================================== #
    @Manager.exec_from_subsubdir
    def run_dynamics(self,
                     supercell,
                     pair_style,
                     pair_coeff,
                     model_post,
                     atom_style="atomic",
                     eq=False):
        """
        Run state function.
        """
        atoms = supercell.copy()
        calc = LAMMPS(pair_style=pair_style, pair_coeff=pair_coeff,
                      atom_style=atom_style)
        if model_post is not None:
            calc.set(model_post=model_post)
        atoms.calc = calc
        if eq:
            nsteps = self.nsteps_eq
        else:
            nsteps = self.nsteps

        atoms = self.run_optimize(atoms, nsteps)
        return atoms.copy()

# ========================================================================== #
    def run_optimize(self, atoms, steps):
        """
        Run state function.
        """

        opt_at = atoms
        if self._cstr is not None:
            opt_at = self._cstr(atoms, **self._cstr_params)

        opt = self._opt(opt_at, **self._opt_parameters)
        opt.run(steps=steps, fmax=self.criterions)

        if self._cstr is not None:
            atoms = opt.atoms.atoms
        else:
            atoms = opt.atoms

        return atoms.copy()

# ========================================================================== #
    def log_recap_state(self):
        """
        Function to return a string describing the state for the log
        """
        msg = "Geometry optimization as implemented in ASE\n"
        # RB not implemented yet.
        # AC now it's implemented, but not easily accessible
        if self._cstr is not None:
            if self._cstr.__name__ == "UnitCellFilter":
                if "scalar_pressure" in self._cstr_params.keys():
                    press = self._cstr_params["scalar_pressure"] / GPa
                else:
                    press = 0.0 / GPa
                msg += f"   target pressure: {press} GPa\n"
        # if self.pressure is not None:
        #    msg += f"   target pressure: {self.pressure}\n"
        msg += f"   min_style: {self._opt.__name__}\n"
        msg += f"   forces tolerance: {self.criterions}\n"
        msg += "\n"
        return msg<|MERGE_RESOLUTION|>--- conflicted
+++ resolved
@@ -1,7 +1,3 @@
-<<<<<<< HEAD
-from ase.calculators.lammpsrun import LAMMPS
-from ase.units import GPa
-=======
 """
 // Copyright (C) 2022-2024 MLACS group (AC)
 // This file is distributed under the terms of the
@@ -9,7 +5,9 @@
 // or http://www.gnu.org/copyleft/gpl.txt .
 // For the initials of contributors, see CONTRIBUTORS.md
 """
->>>>>>> bc615af0
+
+from ase.calculators.lammpsrun import LAMMPS
+from ase.units import GPa
 
 from .state import StateManager
 from ..core.manager import Manager
