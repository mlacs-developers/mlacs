<<<<<<< HEAD
import os
=======
"""
// Copyright (C) 2022-2024 MLACS group (AC, RB)
// This file is distributed under the terms of the
// GNU General Public License, see LICENSE.md
// or http://www.gnu.org/copyleft/gpl.txt .
// For the initials of contributors, see CONTRIBUTORS.md
"""
>>>>>>> d8563275

import numpy as np
from scipy.stats import gaussian_kde
import matplotlib as mpl
import matplotlib.pyplot as plt

from . import compute_correlation
from mlacs.utilities.io_abinit import HistFile

cyan = "#17becf"
blue = "#1f77b4"
red = "#d62728"
orange = "#ff7f0e"
green = "#2ca02c"
violet = "#9467bd"
grey = "#7f7f7f"

colors = [blue, red, orange, green, violet, cyan, grey]


def plot_correlation(ax,
                     data,
                     color=blue,
                     marker="o",
                     datatype=None,
                     density=False,
                     weight=None,
                     cmap="inferno",
                     showrmse=True,
                     showmae=True,
                     showrsquared=True,
                     size=5,
                     axcbar=None):
    """
    Function to plot the correlation between true and model data on an axes

    Parameters:
    -----------
    ax: Axes.axes
        The axes on which to plot the data
    data: `np.ndarray`
        The data to plot. Has to be of shape (n, 2)
        with n the number of datapoint.
    color:
        The color of the marker in the scatter plot.
        Ignored if density is True.
    datatype: `None` or `str`
        The type of data. Can be either "energy", "forces" or "stress"
    density: `Bool`
        If True, each datapoint is colored according to the density
        of data
    cmap: `str`
        The colormap used if density is True.
        Ignored if density is False
    showrmse: `Bool`
        Whether to show the RMSE on the plot
    showmae: `Bool`
        Whether to show the MAE on the plot
    showrsquared: `Bool`
        Whether to show the R^2 on the plot

    Returns:
    --------
    ax
    """

    if datatype == "energy":
        data[:, 1] -= data[:, 0].min()
        data[:, 0] -= data[:, 0].min()

    cancbar = np.any([weight is not None, density])
    if axcbar is not None and not cancbar:
        msg = "You need weight or density to use plot a color bar"
        raise ValueError(msg)

    datatrue = data[:, 0]
    datatest = data[:, 1]

    mindata = data.min()
    maxdata = data.max()
    minmax = [mindata, maxdata]

    rmse, mae, rsquared = compute_correlation(data, weight)

    if density:
        xy = np.vstack([datatrue, datatest])
        z = gaussian_kde(xy)(xy)
        norm = mpl.colors.LogNorm(z.min(), z.max())
        idx = z.argsort()
        plot = ax.scatter(datatrue[idx], datatest[idx], c=z[idx],
                          linewidths=5, norm=norm, s=size, cmap=cmap)
        if axcbar is not None:
            mpl.colorbar.Colorbar(axcbar, plot, cmap=cmap, norm=norm)
            axcbar.set_ylabel("Density")

    elif weight is not None:
        if datatype != "energy":
            w = []
            if len(datatrue) % len(weight) == 0:
                n = int(len(datatrue)/len(weight))
                for i, _w in enumerate(weight):
                    w.extend(_w * np.ones(n) / n)
            else:
                msg = "Number of weight not consistent with the Database"
                raise ValueError(msg)
            weight = np.r_[w] / np.sum(np.r_[w])
        # We add a small number to the min to avoid a possible 0 with the log
        norm = mpl.colors.LogNorm(weight.min() + 1e-8, weight.max())
        plot = ax.scatter(datatrue, datatest, c=weight,
                          linewidths=5, norm=norm, s=size, cmap=cmap)
        if axcbar is not None:
            mpl.colorbar.Colorbar(axcbar, plot, cmap=cmap, norm=norm)
            axcbar.set_ylabel("Weight")
    else:
        ax.plot(datatrue, datatest, ls="", marker=marker,
                c=color, rasterized=True, markersize=size,
                markeredgewidth=size/5)
    ax.plot(minmax, minmax, ls="--", alpha=0.75, c=red)

    if datatype is not None:
        if datatype == "energy":
            labelx = "True energy [eV/at]"
            labely = "Model energy [eV/at]"
            unit = "[eV/at]"
        elif datatype == "forces":
            labelx = "True forces [eV/angs]"
            labely = "Model forces [eV/angs]"
            unit = "[eV/angs]"
        elif datatype == "stress":
            labelx = "True stress [GPa]"
            labely = "Model stress [GPa]"
            unit = "[GPa]"
        else:
            msg = "datVatype should be energy, forces or stress"
            raise ValueError(msg)
    else:
        labelx = None
        labely = None
        unit = ""

    if showrmse:
        ax.text(0.01, 0.9, f"RMSE = {rmse:5.4f} {unit}",
                fontsize=30,
                transform=ax.transAxes)
    if showmae:
        ax.text(0.01, 0.8, f"MAE = {mae:5.4f} {unit}",
                fontsize=30,
                transform=ax.transAxes)
    if showrsquared:
        ax.text(0.01, 0.7, f"R$^2$ = {rsquared:5.4f}",
                fontsize=30,
                transform=ax.transAxes,)

    ax.set_xlabel(labelx)
    ax.set_ylabel(labely)
    ax.set_xlim(minmax)
    ax.set_ylim(minmax)
    return ax


def plot_error(ax,
               data,
               color=blue,
               datatype=None,
               showrmse=True,
               showmae=True,
               showrsquared=True):
    """
    """
    dataerror = data[:, 0] - data[:, 1]

    if datatype is not None:
        if datatype == "energy":
            dataerror *= 1000
            labelx = "Energy error [meV/at]"
            unit = "[meV/at]"
        elif datatype == "forces":
            dataerror *= 1000
            labelx = "Forces error [meV/angs]"
            unit = "[meV/angs]"
        elif datatype == "stress":
            labelx = "Stress error [GPa]"
            unit = "[GPa]"
        else:
            msg = "datatype should be energy, forces or stress"
            raise ValueError(msg)
    else:
        labelx = None
        unit = ""

    errmin = -3 * dataerror.std()
    errmax = 3 * dataerror.std()
    errmean = dataerror.mean()
    minmax = [errmin - errmean, errmean + errmax]

    rmse, mae, rsquared = compute_correlation(data)

    kdeerror = gaussian_kde(dataerror)

    x = np.linspace(errmin, errmax, 1000)
    kde_pred = kdeerror(x)
    kde_pred *= 100 / (kde_pred).sum()
    ax.axvline(errmean, c=grey, ls="--")
    ax.plot(x, kde_pred, c="k")
    ax.fill_between(x, kde_pred, alpha=0.75)

    if showrmse:
        ax.text(0.01, 0.9, f"RMSE = {rmse:5.4f} {unit}",
                fontsize=30,
                transform=ax.transAxes)
    if showmae:
        ax.text(0.01, 0.8, f"MAE = {mae:5.4f} {unit}",
                fontsize=30,
                transform=ax.transAxes)
    if showrsquared:
        ax.text(0.01, 0.7, f"R$^2$ = {rsquared:5.4f}",
                fontsize=30,
                transform=ax.transAxes,)

    ax.set_xlabel(labelx)
    ax.set_ylabel("Density [%]")
    ax.set_xlim(minmax)
    ax.set_ylim(0)
    return ax


def plot_weights(ax, weights, color=blue, fontsize=30):
    xrange = np.arange(len(weights))
    neff = np.sum(weights)**2 / np.sum(weights**2)

    ax.bar(xrange, weights)
    ax.text(0.01, 0.9, f"Eff. N. conf = {neff:5.4f}",
            transform=ax.transAxes)
    ax.set_ylim(0)
    ax.set_xlabel("Configuration index")
    ax.set_ylabel("Weight")
    return ax


def init_rcParams():
    """
    """
    mpl.rcParams["lines.linewidth"] = 5
    mpl.rcParams["lines.markeredgecolor"] = "k"
    mpl.rcParams["lines.markersize"] = 25
    mpl.rcParams["lines.markeredgewidth"] = 5

    mpl.rcParams["font.size"] = 30

    mpl.rcParams["axes.linewidth"] = 5

    mpl.rcParams["xtick.top"] = True
    mpl.rcParams["xtick.major.size"] = 12
    mpl.rcParams["xtick.major.width"] = 5
    mpl.rcParams["xtick.direction"] = "in"

    mpl.rcParams["ytick.right"] = True
    mpl.rcParams["ytick.major.size"] = 12
    mpl.rcParams["ytick.major.width"] = 5
    mpl.rcParams["ytick.direction"] = "in"


# ========================================================================== #
# ========================================================================== #
class HistPlot:
    """
    Class to handle the plots of Abinit-like *HIST.nc file.

    Parameters
    ----------
    """

    def __init__(self,
                 ncpath=''):

        mpl.rcdefaults()
        mpl.rcParams["font.size"] = 10
        mpl.rcParams['figure.dpi'] = 300

        if os.path.isfile(ncpath):
            ncfile = HistFile(ncpath=ncpath)
            # var_names = ncfile.get_var_names()
            dict_var_units = ncfile.get_units()
            var_dim_dict = ncfile.nc_routine_conv()[0]
            dict_name_label = {x[0]: lab for lab, x in var_dim_dict.items()}
            dict_name_label['press'] = 'Pressure'
            self.ncfile = ncfile
            self.dict_name_label = dict_name_label
            self.dict_var_units = dict_var_units
            self.basic_obs = ['temper', 'etotal', 'press', 'vol']
            self.energy_obs = ['ekin', 'epot']
        else:
            msg = '*HIST.nc file not found.'
            raise FileNotFoundError(msg)

# ========================================================================== #
    def _core_plot(self, obs_name, fig=None, ax=None):
        """  """
        if None in (fig, ax):
            fig, ax = plt.subplots()

        ncfile = self.ncfile
        dict_name_label = self.dict_name_label
        dict_var_units = self.dict_var_units

        observable = ncfile.read_obs(obs_name)
        obs_label = obs_name
        if obs_name in dict_name_label:
            obs_label = dict_name_label[obs_name].replace("_", " ")

        obs_meta = ncfile.read_obs(obs_name + '_meta')

        weights_meta = ncfile.read_obs('weights_meta')
        weights_idx = weights_meta[:, 0]
        nb_effective_conf = weights_meta[:, 1][weights_idx == 1.0]
        nb_conf = weights_meta[:, 2][weights_idx == 1.0]
        if np.max(np.abs(nb_conf-nb_effective_conf)) > 10**-10:
            uniform_weight = False
        else:
            uniform_weight = True

        # Index of state
        state_idx = obs_meta[:, 1]
        # Index of configuration in database
        confs_idx = np.array([i+1 for i in range(len(observable))])

        w_obs_data, w_obs_idx = ncfile.read_weighted_obs('weighted_'+obs_name)

        uniform_obs = np.array([np.mean(observable[:i]) for i in w_obs_idx])

        ax.plot(confs_idx, observable, label='raw data', alpha=0.7)
        ax.plot(w_obs_idx, uniform_obs, c='g', label='uniform weights')

        if uniform_weight is False:
            ax.plot(w_obs_idx, w_obs_data, c='r', ls='-', label='mbar')
        xlabel_str = 'Configuration index in database \n'
        xlabel_str += '[training confs. excluded]'
        ax.set_xlabel(xlabel_str)
        par_title = (int(len(confs_idx)), int(max(state_idx)),)
        str_title = '# configurations: {}, # states: {}'.format(*par_title)
        fig.suptitle(str_title)
        ylabel = obs_label
        try:
            obs_unit = dict_var_units[obs_name]
            ylabel += ' [' + obs_unit + ']'
        except KeyError:
            msg = 'No unit found for ' + str(obs_name)
            raise KeyError(msg)
        ax.set_ylabel(ylabel)

        legend1 = ax.legend(frameon=False, loc='best')
        legend1.get_frame().set_facecolor('none')

# ========================================================================== #
    def plot_thermo_basic(self, show=True, savename=''):
        fig, ax = plt.subplots(2, 2, figsize=(9, 7))
        for idx, ax_loc in enumerate(ax.reshape(-1)):
            obs_name = self.basic_obs[idx]
            self._core_plot(obs_name, fig, ax_loc)
        fig.tight_layout()
        if savename == '':
            savename = 'plot_thermo'
        savename += '.jpeg'
        fig.savefig(savename, bbox_inches='tight')
        if show is True:
            os.system('xdg-open '+savename)

# ========================================================================== #
    def plot_neff(self, show=True, savename=''):
        ncfile = self.ncfile
        weights = ncfile.read_obs('weights')
        weights_meta = ncfile.read_obs('weights_meta')
        weights_idx = weights_meta[:, 0]
        nb_effective_conf = weights_meta[:, 1][weights_idx == 1.0]
        nb_conf = weights_meta[:, 2][weights_idx == 1.0]

        fig, ax = plt.subplots(1, 2, figsize=(7, 3))
        ax[0].plot(nb_conf, nb_effective_conf)
        ax[0].plot(nb_conf, nb_conf, c='k', ls=':', label=r'$y=x$')
        ax[0].set_xlabel('Number of configurations in database')
        ax[0].set_ylabel('Number of effective configurations')
        ax[0].set_xscale('log')
        ax[0].set_yscale('log')
        legend_0 = ax[0].legend(frameon=False, loc=4)
        legend_0.get_frame().set_facecolor('none')

        # dict_weights maps an Mlacs iteration index to its Mbar data
        dict_weights = {}
        idx_bounds = np.argwhere(weights_idx == 1.0)[:, 0]
        for ii in range(len(idx_bounds)-1):
            iter_mlacs = ii+1
            i1, i2 = idx_bounds[ii], idx_bounds[ii+1]
            dict_weights[iter_mlacs] = [weights_idx[i1:i2], weights[i1:i2]]

        def _plot_distribution(iter_loc):
            loc_weights_idx = dict_weights[iter_loc][0]
            normalized_x = (loc_weights_idx-1)/(loc_weights_idx[-1]-1)
            loc_weights = dict_weights[iter_loc][1]
            normalized_y = loc_weights/np.mean(loc_weights)
            Nconfs_loc = np.round(nb_effective_conf[iter_loc-1], 1)
            lab_str = r'$N_{\text{eff}} \simeq$'+'{}'.format(Nconfs_loc)
            ax[1].step(normalized_x, normalized_y, where='mid', label=lab_str)

        if len(idx_bounds)-1 > 5:
            mlacs_iter_arr = np.geomspace(3, len(idx_bounds)-1, 4, dtype=int)
        else:
            mlacs_iter_arr = [2]
        for iter_mlacs in mlacs_iter_arr:
            _plot_distribution(iter_mlacs)
            ax[0].scatter(nb_conf[iter_mlacs-1],
                          nb_effective_conf[iter_mlacs-1],
                          marker='s',
                          s=20)

        ax[1].set_xlabel(r"Normalized config. index")
        ax[1].set_ylabel(r"Weights / $ \langle $Weights$ \rangle $")
        ax[1].set_title('Evolution of the distribution of weights',
                        fontsize=plt.rcParams["font.size"])

        legend_1 = ax[1].legend(frameon=False, loc='best', ncol=2)
        legend_1.get_frame().set_facecolor('none')
        fig.tight_layout()

        if savename == '':
            savename = 'plot_neff'
        savename += '.jpeg'
        fig.savefig(savename, bbox_inches='tight')

        if show is True:
            os.system('xdg-open '+savename)<|MERGE_RESOLUTION|>--- conflicted
+++ resolved
@@ -1,6 +1,3 @@
-<<<<<<< HEAD
-import os
-=======
 """
 // Copyright (C) 2022-2024 MLACS group (AC, RB)
 // This file is distributed under the terms of the
@@ -8,7 +5,8 @@
 // or http://www.gnu.org/copyleft/gpl.txt .
 // For the initials of contributors, see CONTRIBUTORS.md
 """
->>>>>>> d8563275
+
+import os
 
 import numpy as np
 from scipy.stats import gaussian_kde
