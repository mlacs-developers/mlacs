"""
// Copyright (C) 2022-2024 MLACS group (AC, RB)
// This file is distributed under the terms of the
// GNU General Public License, see LICENSE.md
// or http://www.gnu.org/copyleft/gpl.txt .
// For the initials of contributors, see CONTRIBUTORS.md
"""

from pathlib import Path

import numpy as np
from ase.io import read
from ase.calculators.singlepoint import SinglePointCalculator
from ase.calculators.lammps import Prism, convert

from .path_integral import hbar


class LammpsInput:
    """

    """
    def __init__(self, preambule=None):
        if preambule is not None:
            self.preambule = f"# {preambule}\n\n"
        else:
            self.preambule = ""
        self.nvar = 0
        self.vardict = dict()

    def add_block(self, name, block, order=-1, before=None, after=None):
        """

        """
        if before is not None and after is not None:
            msg = "before and after can't be both set"
            raise ValueError(msg)

        if before is not None:
            order = self.vardict[before]["order"]
        elif after is not None:
            order = self.vardict[after]["order"] + 1

        if order < 0:
            order = self.nvar + 1
        else:
            keys = []
            values = []
            for key, val in self.vardict.items():
                keys.append(key)
                values.append(val["order"])
            keys = np.array(keys)
            values = np.array(values)
            argsort = np.argsort(values)
            values = values[argsort]
            keys = keys[argsort]
            if order > np.max(values) or order not in values:
                self.vardict["name"]["order"] = order
            elif order in values:
                values[values >= order] += 1
                for i, (key, val) in enumerate(zip(keys, values)):
                    self.vardict[key]["order"] = values[i]
        self.vardict[name] = dict(order=order, block=block)
        self.nvar += 1

    def to_string(self):
        """

        """
        keys = []
        orders = []
        blocks = []
        for key, val in self.vardict.items():
            keys.append(key)
            orders.append(val["order"])
            blocks.append(val["block"])

        keys = np.array(keys)
        orders = np.array(orders)
        blocks = np.array(blocks)

        argsort = np.argsort(orders)
        blocks = blocks[argsort]

        txt = self.preambule
        txt += "\n\n".join(str(block) for block in blocks)
        return txt

    def pop(self, name):
        return self.vardict.pop(name)

    def __str__(self):
        return self.to_string()

    def __call__(self, name, block, order=-1):
        self.add_block(name, block, order)


class LammpsBlockInput:
    """

    """
    def __init__(self, name, title=None):
        self.name = name
        self.vardict = dict()
        self.nvar = 0
        if title is not None:
            title = title.strip()
            nchar = len(title)
            self.title = "#" * (12 + nchar) + "\n"
            self.title += title.center(nchar + 10, " ").center(nchar + 12, "#")
            self.title += "\n"
            self.title += "#" * (12 + nchar) + "\n"
        else:
            self.title = "\n"

    def add_variable(self, name, line, order=-1, before=None, after=None):
        """

        """
        if before is not None and after is not None:
            msg = "before and after can't be both set"
            raise ValueError(msg)

        if before is not None:
            order = self.vardict[before]["order"]
        elif after is not None:
            order = self.vardict[after]["order"] + 1

        if order < 0:
            order = self.nvar + 1
        else:
            keys = []
            values = []
            for key, val in self.vardict.items():
                keys.append(key)
                values.append(val["order"])
            keys = np.array(keys)
            values = np.array(values)
            argsort = np.argsort(values)
            values = values[argsort]
            keys = keys[argsort]
            if order in values:
                values[values >= order] += 1
                for i, (key, val) in enumerate(zip(keys, values)):
                    self.vardict[key]["order"] = values[i]
        self.vardict[name] = dict(order=order, line=line)
        self.nvar += 1

    def to_string(self):
        """

        """
        keys = []
        orders = []
        lines = []
        for key, val in self.vardict.items():
            keys.append(key)
            orders.append(val["order"])
            lines.append(val["line"])

        keys = np.array(keys)
        orders = np.array(orders)
        lines = np.array(lines)

        argsort = np.argsort(orders)
        line = lines[argsort]

        txt = self.title
        txt += "\n".join(line)
        return txt

    def pop(self, name):
        '''Remove block line'''
        return self.vardict.pop(name)

    def extend(self, block):
        '''Concatenate Blocks'''
        for key, val in block.vardict.items():
            self.__call__(key, val['line'])

    def __str__(self):
        return self.to_string()

    def __repr__(self):
        return f"LammbsBlockInput({self.name})"

    def __call__(self, name, line, order=-1):
        self.add_variable(name, line, order)


class EmptyLammpsBlockInput(LammpsBlockInput):
    """

    """
    def __init__(self, name):
        self.name = name

    def to_string(self):
        return ""


# ========================================================================== #
def get_block_rdf(nsteps, filename='spce-rdf.dat', rmax=None):
    """
    Function to compute and output the radial distribution function
    """
    # freq = int(nsteps/5)
    block = LammpsBlockInput("RDF", "Compute RDF")
    block("v_rep_rdf", f"variable rep_rdf equal {nsteps}/2")
    txt = "compute rdf all rdf ${rep_rdf} 1 1"
    if rmax is not None:
        txt += ' cutoff {rmax}'
    block("c_rdf", txt)
    txt = "fix rdf all ave/time 1 ${rep_rdf}" + \
          f" {nsteps} c_rdf[*] file {filename} mode vector\n"
    block("rdf", txt)
    return block


# ========================================================================== #
def get_block_adf(nsteps, filename='spce-adf.dat'):
    """
    Function to compute and output the angle distribution function
    """
    # freq = int(nsteps/5)
    block = LammpsBlockInput("ADF", "Compute ADF")
    block("v_rep_adf", "variable rep_adf equal 1")
    block("c_adf", "compute adf all adf 360")
    txt = "fix adf all ave/time 100 ${rep_adf}" + \
          f" {nsteps} c_adf[*] file {filename} mode vector\n"
    block("adf", txt)
    return block


# ========================================================================== #
def get_block_diffusion(nsteps, filename='diffusion.dat'):
    """
    Function to compute and output the diffusion coefficient
    """
    # freq = int(nsteps/5)
    block = LammpsBlockInput("MSD", "Compute MSD and diffusion coefficient")
    block("v_t", "variable t equal step")
    block("c_msd", "compute msd all msd")
    block("v_msd", "variable msd equal c_msd[4]")
    block("v_twopts", "variable twopoint equal c_msd[4]/6/(step*dt+1.0e-6)")
    block("f_msd", "fix msd all vector 1000 c_msd[4]")
    block("v_slope", "variable fitslope equal slope(f_msd)/6/(10000*dt)")
    txt = 'fix dcoeff all print 100 "${t} ${msd} ${twopoint} ${fitslope}"' + \
          f' append {filename} title "# Step MSD D(start) D(slope)"'
    block("diffusion", txt)
    return block


# ========================================================================== #
def get_log_input(loginterval, logfile):
    """
    Function to write the log of the mlmd run
    """
    input_string = "#####################################\n"
    input_string += "#          Logging\n"
    input_string += "#####################################\n"
    input_string += "variable    t equal step\n"
    input_string += "variable    mytemp equal temp\n"
    input_string += "variable    mype equal pe\n"
    input_string += "variable    myke equal ke\n"
    input_string += "variable    myetot equal etotal\n"
    input_string += "variable    mypress equal press/10000\n"
    input_string += "variable    mylx  equal lx\n"
    input_string += "variable    myly  equal ly\n"
    input_string += "variable    mylz  equal lz\n"
    input_string += "variable    vol   equal (lx*ly*lz)\n"
    input_string += "variable    mypxx equal pxx/(vol*10000)\n"
    input_string += "variable    mypyy equal pyy/(vol*10000)\n"
    input_string += "variable    mypzz equal pzz/(vol*10000)\n"
    input_string += "variable    mypxy equal pxy/(vol*10000)\n"
    input_string += "variable    mypxz equal pxz/(vol*10000)\n"
    input_string += "variable    mypyz equal pyz/(vol*10000)\n"
    input_string += f'fix mythermofile all print {loginterval} ' + \
                    '"$t ${vol} ${myetot}  ${mype} ${myke} ' + \
                    '${mytemp}  ${mypress} ${mypxx} ${mypyy} ' + \
                    '${mypzz} ${mypxy} ${mypxz} ${mypyz}" ' + \
                    f'append {logfile} title "# Step  Vol  Etot  ' + \
                    'Epot  Ekin  Temp Press  Pxx  Pyy  Pzz  Pxy  Pxz  Pyz"\n'
    input_string += "#####################################\n"
    input_string += "\n\n\n"
    return input_string


# ========================================================================== #
def get_pafi_log_input(rep=0,
                       isappend=False):
    """
    Function to write several PAFI outputs
    """
    input_string = "#####################################\n"
    input_string += "#          Logging\n"
    input_string += "#####################################\n"
    input_string += "variable    dU    equal f_pafihp[1]\n"
    input_string += "variable    dUerr equal f_pafihp[2]\n"
    input_string += "variable    psi   equal f_pafihp[3]\n"
    input_string += "variable    err   equal f_pafihp[4]\n"
    input_string += "compute     disp    all displace/atom\n"
    input_string += "compute     maxdisp all reduce max c_disp[4]\n"
    input_string += "variable    maxjump equal sqrt(c_maxdisp)\n"

    if isappend:
        input_string += 'fix logpafi all print 1 ' + \
                        '"${dU}  ${dUerr} ${psi} ${err} ${maxjump}" ' + \
                        f'append pafi.log.{rep} title ' + \
                        '"# dU/dxi  (dU/dxi)^2  psi  err  maxjump"\n'
    else:
        input_string += 'fix logpafi all print 1 ' + \
                        '"${dU}  ${dUerr} ${psi} ${err} ${maxjump}" ' + \
                        f'file pafi.log.{rep} title ' + \
                        '"# dU/dxi  (dU/dxi)^2  psi  err  maxjump"\n'
    input_string += "\n"
    input_string += "#####################################\n"
    input_string += "\n\n\n"
    return input_string


# ========================================================================== #
def get_traj_input(loginterval, trajfile, elem):
    """
    Function to write the dump of the mlmd run
    """
    input_string = "#####################################\n"
    input_string += "#           Dumping\n"
    input_string += "#####################################\n"
    input_string += f"dump dum1 all custom {loginterval} " + \
                    f"{trajfile} id type xu yu zu " + \
                    "vx vy vz fx fy fz element \n"
    input_string += "dump_modify dum1 append yes\n"
    input_string += "dump_modify dum1 element "  # Add element type
    input_string += " ".join([p for p in elem])
    input_string += "\n"
    input_string += "#####################################\n"
    input_string += "\n\n\n"
    return input_string


# ========================================================================== #
def get_general_input(pbc,
                      masses,
                      charges,
                      atom_style,
                      replicate=None,
                      filename='atoms.in',
                      custom='',
                      nbeads=1,
                      ispimd=False):
    """
    Function to write the general parameters in the input
    """
    input_string = "# LAMMPS input file " + \
                   "to run a MLMD simulation for MLACS\n"
    input_string += "#####################################\n"
    input_string += "#           General parameters\n"
    input_string += "#####################################\n"
    if ispimd:
        input_string += "atom_modify map yes\n"
    input_string += "units        metal\n"
    input_string += "boundary     " + \
        "{0} {1} {2}\n".format(*tuple("sp"[int(x)] for x in pbc))
    input_string += f"atom_style {atom_style}\n"
    input_string += custom
    input_string += f"read_data    {filename}\n"
    if replicate is not None:
        input_string += f"replicate    {replicate}\n"
    for i, mass in enumerate(masses):
        input_string += "mass      " + str(i + 1) + "  " + str(mass) + "\n"
    if nbeads > 1:
        input_string += f"variable ibead uloop {nbeads} pad\n"
    input_string += "#####################################\n"
    input_string += "\n\n\n"
    return input_string


# ========================================================================== #
def get_pafi_input(dt,
                   temperature,
                   seed,
                   damp=None,
                   langevin=True):
    """
    Function to write the general parameters for PAFI dynamics
    """
    input_string = "#####################################\n"
    input_string += "# Compute relevant field for PAFI simulation\n"
    input_string += "#####################################\n"
    input_string += f"timestep  {dt}\n"
    input_string += "thermo    1\n"
    input_string += "min_style fire\n"
    input_string += "compute   1 all property/atom d_nx d_ny d_nz "
    input_string += "d_dnx d_dny d_dnz d_ddnx d_ddny d_ddnz\n"
    input_string += "run 0\n"
    input_string += "\n"

    input_string += "# Set up PAFI Langevin/Brownian integration\n"
    if damp is None:
        damp = "$(10*dt)"
    if not langevin:
        input_string += "fix       pafihp all pafi 1 " + \
                        f"{temperature} {damp} {seed} " + \
                        "overdamped yes com yes\n"
    else:
        input_string += "fix       pafihp all pafi 1 " + \
                        f"{temperature} {damp} {seed} " + \
                        "overdamped no com yes\n"
    input_string += "\n"
    input_string += "run 0\n"
    input_string += "\n"
    input_string += "minimize 0 0 250 250\n"
    input_string += "reset_timestep  0\n"
    input_string += "#####################################\n"
    input_string += "\n\n\n"
    return input_string


# ========================================================================== #
def get_neb_input(dt,
                  Kspring,
                  linear=False):
    """
    Function to write the general parameters for NEB
    """
    input_string = "#####################################\n"
    input_string += "# Compute relevant field for NEB simulation\n"
    input_string += "#####################################\n"
    input_string += f"timestep    {dt}\n"
    input_string += "thermo      1\n"
    input_string += f"fix         neb all neb {Kspring} " + \
                    "parallel ideal\n"
    input_string += "run 100\n"
    input_string += "reset_timestep  0\n\n"
    input_string += "variable    i equal part\n"
    input_string += "min_style   quickmin\n"
    if linear:
        input_string += "neb         0.0 0.001 1 1 1 "
    else:
        input_string += "neb         0.0 0.001 200 100 10 "
    input_string += "final atoms-1.data\n"
    input_string += "write_data  neb.$i\n"
    input_string += "#####################################\n"
    input_string += "\n\n\n"
    return input_string


# ========================================================================== #
def get_minimize_input(style,
                       criterions,
                       nitmax,
                       press=None,
                       ptype="iso",
                       vmax=None):
    """
    Function to write the general parameters for geometric optimization
    """
    etol, ftol = criterions
    input_string = "#####################################\n"
    input_string += "# Geometry optimization \n"
    input_string += "#####################################\n"
    if press is not None:
        input_string += "fix      box all box/relax " + \
                        f"{ptype} {press*10000} vmax {vmax}\n"
    input_string += "thermo    1\n"
    input_string += f"min_style {style}\n"
    input_string += f"minimize  {etol} {ftol} {nitmax} {nitmax}\n"
    input_string += "#####################################\n"
    input_string += "\n\n\n"
    return input_string


# ========================================================================== #
def get_interaction_input(pair_style,
                          pair_coeff,
                          model_post):
    """
    Function to write the interaction in the input
    """
    input_string = "#####################################\n"
    input_string += "#           Interactions\n"
    input_string += "#####################################\n"

    input_string += f"pair_style    {pair_style}\n"
    for pair in pair_coeff:
        if 'hybrid' in pair_style:
            input_string += f"pair_coeff    {pair}\n"
        else:
            input_string += f"pair_coeff    {pair}\n"
    if model_post is not None:
        for model in model_post:
            input_string += model
    input_string += "#####################################\n"
    input_string += "\n\n\n"
    return input_string


# ========================================================================== #
def get_last_dump_input(elem, nsteps, nbeads=1, with_delay=True):
    """
    Function to write the dump of the last configuration of the mlmd
    """
    fname = "configurations.out"
    if nbeads > 1:
        fname = f"{fname}_${{ibead}}"
    input_string = "#####################################\n"
    input_string += "#         Dump last step\n"
    input_string += "#####################################\n"
    input_string += f"dump last all custom {nsteps} " + \
                    f"{fname}  id type xu yu zu " + \
                    "vx vy vz fx fy fz element\n"
    input_string += "dump_modify last element "
    input_string += " ".join([p for p in elem])
    input_string += "\n"
    if with_delay:
        input_string += f"dump_modify last delay {nsteps}\n"
    input_string += "#####################################\n"
    input_string += "\n\n\n"
    return input_string


# ========================================================================== #
def get_diffusion_input(msdfile):
    """
    Function to compute and output the diffusion coefficient
    """
    input_string = "#####################################\n"
    input_string += "# Compute MSD and diffusion coef\n"
    input_string += "#####################################\n"
    input_string += "variable t equal step\n"
    input_string += "compute  msd all msd\n"
    input_string += "variable msd equal c_msd[4]\n"
    input_string += "variable twopoint equal c_msd[4]/6/(step*dt+1.0e-6)\n"
    input_string += "fix      msd all vector 1000 c_msd[4]\n"
    input_string += "variable fitslope equal slope(f_msd)/6/(10000*dt)\n"
    input_string += "fix      D all print 1000 " + \
                    '"${t} ${msd} ${twopoint} ${fitslope}" ' + \
                    f"append {msdfile} title " + \
                    '"# Step   MSD   D(start)   D(slope)"\n'
    input_string += "#####################################\n"
    input_string += "\n\n\n"
    return input_string


# ========================================================================== #
def get_rdf_input(rdffile, nsteps):
    """
    Function to compute and output the radial distribution function
    """
    # freq = int(nsteps/5)
    input_string = "#####################################\n"
    input_string += "#           Compute RDF\n"
    input_string += "#####################################\n"
    input_string += f"variable repeat equal {nsteps}/2 \n"
    input_string += "compute myrdf all rdf 500 1 1 \n"
    # input_string += "fix rdf all ave/time 100 10 ${freq} c_myrdf[*] " + \
    input_string += "fix rdf all ave/time 1 ${repeat}" + \
                    f" {nsteps} c_myrdf[*] " + \
                    f"file {rdffile} mode vector\n"
    input_string += "#####################################\n"
    input_string += "\n\n\n"
    return input_string


# ========================================================================== #
def write_lammps_NEB_ASCIIfile(filename, supercell):
    '''
    Convert Ase Atoms into an ASCII file for lammps neb calculations.

    Parameters
    ----------
    filename : :class:`str`
        name of the output file
    atoms: :class:`ase.Atoms` or :class:`list` of :class:`ase.Atoms`
        ASE atoms objects to be rattled

    Return
    ------
       Final NEB configuration :class:`file`
    '''
    instr = '# Final coordinates of the NEB calculation.\n'
    instr += '{0}\n'.format(len(supercell))
    for atoms in supercell:
        instr += '{} {} {} {}\n'.format(atoms.index+1, *atoms.position)
    with open(filename, "w") as w:
        w.write(instr)


# ========================================================================== #
def write_atoms_lammps_spin_style(fd, atoms, spin, velocities=True):
    """
    Function to write atoms in the LAMMPS spin style
    Loosely adapted from ASE write_lammpsdata function
    """
    fd.write("# Atoms in spin style, Written by MLACS\n\n")

    nat = len(atoms)
    fd.write(f"{nat} atoms\n")

    symbols = atoms.get_chemical_symbols()
    species = sorted(set(symbols))
    n_atom_type = len(species)
    fd.write(f"{n_atom_type} atom types\n\n")

    prismobj = Prism(atoms.get_cell())
    xhi, yhi, zhi, xy, xz, yz = convert(prismobj.get_lammps_prism(),
                                        'distance',
                                        'ASE',
                                        'metal')

    fd.write(f'0.0 {xhi:23.17g} xlo xhi\n')
    fd.write(f'0.0 {yhi:23.17g} ylo yhi\n')
    fd.write(f'0.0 {zhi:23.17g} zlo zhi\n')
    fd.write("\n\n")

    fd.write("Atoms # spin\n\n")

    pos = prismobj.vector_to_lammps(atoms.get_positions(), wrap=False)
    for i, r in enumerate(pos):
        r = convert(r, "distance", "ASE", "metal")
        s = species.index(symbols[i]) + 1
        line = f"{i+1:>6} {s:>3} "  # Index and species
        line += f"{r[0]:23.17f} {r[1]:23.17f} {r[2]:23.17f} "  # Positions
        norm = np.linalg.norm(spin[i])
        if np.isclose(norm, 0, 1e-5):
            norm = 0.0
            sp = np.zeros(3)
        else:
            sp = spin[i] / norm
        line += f"{sp[0]:23.17f} {sp[1]:23.17f} {sp[2]:23.17f} "
        line += f"{norm} "
        line += "\n"
        fd.write(line)

    if velocities and atoms.get_velocities() is not None:
        fd.write("\n\nVelocities \n\n")
        vel = prismobj.vector_to_lammps(atoms.get_velocities())
        for i, v in enumerate(vel):
            v = convert(v, "velocity", "ASE", "metal")
            fd.write(
                "{0:>6} {1:23.17g} {2:23.17g} {3:23.17g}\n".format(
                    *(i + 1,) + tuple(v)
                )
            )

    fd.flush()


def reconstruct_mlmd_trajectory(trajfile, logfile):
    """
    Function to reconstruct a trajectory from LAMMPS
    Note that this function is made specifically for
    trajectory launched with MLACS, and won't work
    for general LAMMPS trajectories.

    Parameters
    ----------
    trajfile: Path or str
        The file for the trajectory
    logfile: Path or str
        The file for the log
    return
    ------
        Traj: list of ase.Atoms object
    """
    trajfile = Path(trajfile)
    logfile = Path(logfile)

    isspin = False

    # First we get the index of the quantities we want
    with open(logfile, "r") as fd:
        line = np.array(fd.readline().split())
        assert line[0] == "#"

        idx_epot = np.where(line == "Epot")[0][0] - 1

        if "Magn_x" in line:
            isspin = True
            idx_emagn = np.where(line == "Espin")

    trajconf = read(trajfile, ":")
    log = np.loadtxt(logfile)[:-1]  # the -1 is due to the last dump
    nconf = len(trajconf)
    assert nconf == log.shape[0]

    traj = []
    for at, logat in zip(trajconf, log):
        newat = at.copy()
        epot = logat[idx_epot]
        if isspin:
            espin = logat[idx_emagn]

            sp_n = newat.arrays.pop("c_spin[1]")
            sp_x = newat.arrays.pop("c_spin[2]")
            sp_y = newat.arrays.pop("c_spin[3]")
            sp_z = newat.arrays.pop("c_spin[4]")
            sp = np.c_[sp_x, sp_y, sp_z] * sp_n

            fsp_x = newat.arrays.pop("c_spin[5]")
            fsp_y = newat.arrays.pop("c_spin[6]")
            fsp_z = newat.arrays.pop("c_spin[7]")
            fsp = np.c_[fsp_x, fsp_y, fsp_z] * hbar / (2 * np.pi)

            epot = epot + espin

            newat.set_array("spins", sp)
            newat.set_array("spin_forces", fsp)

        try:
            f_x = newat.arrays.pop("f_ff[1]")
            f_y = newat.arrays.pop("f_ff[2]")
            f_z = newat.arrays.pop("f_ff[3]")
            forces = np.c_[f_x, f_y, f_z]
        except KeyError:
            forces = at.get_forces()

        calc = SinglePointCalculator(newat, energy=epot, forces=forces,
                                     stress=np.zeros(6))
        newat.calc = calc
        traj.append(newat)
    return traj

<<<<<<< HEAD
=======

>>>>>>> d8563275
# ========================================================================== #
def get_msd_input(self, msdfile):
    """
    Function to compute msd for neti in solid
    """
    block = LammpsBlockInput("msd", "Compute MSD")
    block("eq", f"run {self.nsteps_eq}")
    for iel, el in enumerate(self.elem):
        block("compute", f"compute c{10+iel} {el} msd com yes")
        block("variable", f"variable msd{el} equal c_c{10+iel}[4]")
<<<<<<< HEAD
        block("msd el", f"fix f{iel+3} {el} print 1 " + \
                  f"\"${{msd{el}}}\" screen no append msd{el}.dat")
    return block

=======
        block("msd el", f"fix f{iel+3} {el} print 1 " +
              f"\"${{msd{el}}}\" screen no append msd{el}.dat")
    return block


# ========================================================================== #
def get_lammps_command():
    '''
    Function to load the bash command to run LAMMPS
    '''
    # Since some ASE update, there is a new way to get commands
    envvar = "ASE_LAMMPSRUN_COMMAND"
    try:
        from ase.config import cfg
        if "lammps" in cfg.parser:
            section = cfg.parser["lammps"]
            cmd = section["command"]
        else:
            cmd = cfg.get(envvar)
    except ModuleNotFoundError:
        # The goal is to have this deprecated in the long run
        # when the update of file-io calculators in ASE is completely done
        import os
        cmd = os.environ.get(envvar)

    # And we try the default one afterward
    if cmd is None:
        cmd = "lammps"

    return cmd
>>>>>>> d8563275
<|MERGE_RESOLUTION|>--- conflicted
+++ resolved
@@ -466,7 +466,7 @@
                         f"{ptype} {press*10000} vmax {vmax}\n"
     input_string += "thermo    1\n"
     input_string += f"min_style {style}\n"
-    input_string += f"minimize  {etol} {ftol} {nitmax} {nitmax}\n"
+    input_string += f"minimize  {etol} {ftol} {nitmax} {nitmax}\n"
     input_string += "#####################################\n"
     input_string += "\n\n\n"
     return input_string
@@ -723,10 +723,7 @@
         traj.append(newat)
     return traj
 
-<<<<<<< HEAD
-=======
-
->>>>>>> d8563275
+
 # ========================================================================== #
 def get_msd_input(self, msdfile):
     """
@@ -737,12 +734,6 @@
     for iel, el in enumerate(self.elem):
         block("compute", f"compute c{10+iel} {el} msd com yes")
         block("variable", f"variable msd{el} equal c_c{10+iel}[4]")
-<<<<<<< HEAD
-        block("msd el", f"fix f{iel+3} {el} print 1 " + \
-                  f"\"${{msd{el}}}\" screen no append msd{el}.dat")
-    return block
-
-=======
         block("msd el", f"fix f{iel+3} {el} print 1 " +
               f"\"${{msd{el}}}\" screen no append msd{el}.dat")
     return block
@@ -772,5 +763,4 @@
     if cmd is None:
         cmd = "lammps"
 
-    return cmd
->>>>>>> d8563275
+    return cmd