

# ========================================================================== #
def get_log_input(loginterval, logfile):
    """
    Function to write the log of the mlmd run
    """
    input_string = "#####################################\n"
    input_string += "#          Logging\n"
    input_string += "#####################################\n"
    input_string += "variable    t equal step\n"
    input_string += "variable    mytemp equal temp\n"
    input_string += "variable    mype equal pe\n"
    input_string += "variable    myke equal ke\n"
    input_string += "variable    myetot equal etotal\n"
    input_string += "variable    mypress equal press/10000\n"
    input_string += "variable    mylx  equal lx\n"
    input_string += "variable    myly  equal ly\n"
    input_string += "variable    mylz  equal lz\n"
    input_string += "variable    vol   equal (lx*ly*lz)\n"
    input_string += "variable    mypxx equal pxx/(vol*10000)\n"
    input_string += "variable    mypyy equal pyy/(vol*10000)\n"
    input_string += "variable    mypzz equal pzz/(vol*10000)\n"
    input_string += "variable    mypxy equal pxy/(vol*10000)\n"
    input_string += "variable    mypxz equal pxz/(vol*10000)\n"
    input_string += "variable    mypyz equal pyz/(vol*10000)\n"
    input_string += f'fix mythermofile all print {loginterval} ' + \
                    '"$t ${vol} ${myetot}  ${mype} ${myke} ' + \
                    '${mytemp}  ${mypress} ${mypxx} ${mypyy} ' + \
                    '${mypzz} ${mypxy} ${mypxz} ${mypyz}" ' + \
                    f'append {logfile} title "# Step  Vol  Etot  ' + \
                    'Epot  Ekin  Temp Press  Pxx  Pyy  Pzz  Pxy  Pxz  Pyz"\n'
    input_string += "#####################################\n"
    input_string += "\n\n\n"
    return input_string


# ========================================================================== #
def get_pafi_log_input(rep=0,
                       isappend=False):
    """
    Function to write several PAFI outputs
    """
    input_string = "#####################################\n"
    input_string += "#          Logging\n"
    input_string += "#####################################\n"
    input_string += "variable    dU    equal f_pafihp[1]\n"
    input_string += "variable    dUerr equal f_pafihp[2]\n"
    input_string += "variable    psi   equal f_pafihp[3]\n"
    input_string += "variable    err   equal f_pafihp[4]\n"
    input_string += "compute     disp    all displace/atom\n"
    input_string += "compute     maxdisp all reduce max c_disp[4]\n"
    input_string += "variable    maxjump equal sqrt(c_maxdisp)\n"

    if isappend:
        input_string += 'fix logpafi all print 1 ' + \
                        '"${dU}  ${dUerr} ${psi} ${err} ${maxjump}" ' + \
                        f'append pafi.log.{rep} title ' + \
                        '"# dU/dxi  (dU/dxi)^2  psi  err  maxjump"\n'
    else:
        input_string += 'fix logpafi all print 1 ' + \
                        '"${dU}  ${dUerr} ${psi} ${err} ${maxjump}" ' + \
                        f'file pafi.log.{rep} title ' + \
                        '"# dU/dxi  (dU/dxi)^2  psi  err  maxjump"\n'
    input_string += "\n"
    input_string += "#####################################\n"
    input_string += "\n\n\n"
    return input_string


# ========================================================================== #
def get_traj_input(loginterval, trajfile, elem):
    """
    Function to write the dump of the mlmd run
    """
    input_string = "#####################################\n"
    input_string += "#           Dumping\n"
    input_string += "#####################################\n"
    input_string += f"dump dum1 all custom {loginterval} " + \
                    f"{trajfile} id type xu yu zu " + \
                    "vx vy vz fx fy fz element \n"
    input_string += "dump_modify dum1 append yes\n"
    input_string += "dump_modify dum1 element "  # Add element type
    input_string += " ".join([p for p in elem])
    input_string += "\n"
    input_string += "#####################################\n"
    input_string += "\n\n\n"
    return input_string


# ========================================================================== #
def get_general_input(pbc,
                      masses,
                      charges,
                      atom_style,
                      replicate=None,
                      filename='atoms.in',
                      custom='',
                      nbeads=1,
                      ispimd=False):
    """
    Function to write the general parameters in the input
    """
    input_string = "# LAMMPS input file " + \
                   "to run a MLMD simulation for MLACS\n"
    input_string += "#####################################\n"
    input_string += "#           General parameters\n"
    input_string += "#####################################\n"
    if ispimd:
        input_string += "atom_modify map yes\n"
    input_string += "units        metal\n"
    input_string += "boundary     " + \
        "{0} {1} {2}\n".format(*tuple("sp"[int(x)] for x in pbc))
    input_string += f"atom_style {atom_style}\n"
    input_string += custom
    input_string += f"read_data    {filename}\n"
    if replicate is not None:
        input_string += f"replicate    {replicate}\n"
    for i, mass in enumerate(masses):
        input_string += "mass      " + str(i + 1) + "  " + str(mass) + "\n"
    if nbeads > 1:
        input_string += f"variable ibead uloop {nbeads} pad\n"
    input_string += "#####################################\n"
    input_string += "\n\n\n"
    return input_string


# ========================================================================== #
def get_pafi_input(dt,
                   temperature,
                   seed,
                   damp=None,
                   langevin=True):
    """
    Function to write the general parameters for PAFI dynamics
    """
    input_string = "#####################################\n"
    input_string += "# Compute relevant field for PAFI simulation\n"
    input_string += "#####################################\n"
    input_string += f"timestep  {dt}\n"
    input_string += "thermo    1\n"
    input_string += "min_style fire\n"
    input_string += "compute   1 all property/atom d_nx d_ny d_nz "
    input_string += "d_dnx d_dny d_dnz d_ddnx d_ddny d_ddnz\n"
    input_string += "run 0\n"
    input_string += "\n"

    input_string += "# Set up PAFI Langevin/Brownian integration\n"
    if damp is None:
        damp = "$(10*dt)"
    if not langevin:
        input_string += "fix       pafihp all pafi 1 " + \
                        f"{temperature} {damp} {seed} " + \
                        "overdamped yes com yes\n"
    else:
        input_string += "fix       pafihp all pafi 1 " + \
                        f"{temperature} {damp} {seed} " + \
                        "overdamped no com yes\n"
    input_string += "\n"
    input_string += "run 0\n"
    input_string += "\n"
    input_string += "minimize 0 0 250 250\n"
    input_string += "reset_timestep  0\n"
    input_string += "#####################################\n"
    input_string += "\n\n\n"
    return input_string


# ========================================================================== #
def get_neb_input(dt,
                  Kspring,
                  linear=False):
    """
    Function to write the general parameters for NEB
    """
    input_string = "#####################################\n"
    input_string += "# Compute relevant field for NEB simulation\n"
    input_string += "#####################################\n"
    input_string += f"timestep    {dt}\n"
    input_string += "thermo      1\n"
    input_string += f"fix         neb all neb {Kspring} " + \
                    "parallel ideal\n"
    input_string += "run 100\n"
    input_string += "reset_timestep  0\n\n"
    input_string += "variable    i equal part\n"
    input_string += "min_style   quickmin\n"
    if linear:
        input_string += "neb         0.0 0.001 1 1 1 "
    else:
        input_string += "neb         0.0 0.001 200 100 10 "
    input_string += "final atoms-1.data\n"
    input_string += "write_data  neb.$i\n"
    input_string += "#####################################\n"
    input_string += "\n\n\n"
    return input_string


# ========================================================================== #
def get_interaction_input(pair_style,
                          pair_coeff,
                          model_post):
    """
    Function to write the interaction in the input
    """
    input_string = "#####################################\n"
    input_string += "#           Interactions\n"
    input_string += "#####################################\n"

    input_string += f"pair_style    {pair_style}\n"
    for pair in pair_coeff:
        if 'hybrid' in pair_style:
            input_string += f"pair_coeff    {pair}\n"
        else:
            input_string += f"pair_coeff    {pair}\n"
    if model_post is not None:
        for model in model_post:
            input_string += model
    input_string += "#####################################\n"
    input_string += "\n\n\n"
    return input_string


# ========================================================================== #
def get_last_dump_input(workdir, elem, nsteps, nbeads=1):
    """
    Function to write the dump of the last configuration of the mlmd
    """
    fname = "configurations.out"
    if nbeads > 1:
        fname = f"{fname}_${{ibead}}"
    input_string = "#####################################\n"
    input_string += "#         Dump last step\n"
    input_string += "#####################################\n"
    input_string += f"dump last all custom {nsteps} " + \
                    f"{fname}  id type xu yu zu " + \
                    "vx vy vz fx fy fz element\n"
    input_string += "dump_modify last element "
    input_string += " ".join([p for p in elem])
    input_string += "\n"
    input_string += f"dump_modify last delay {nsteps}\n"
    input_string += "#####################################\n"
    input_string += "\n\n\n"
    return input_string


# ========================================================================== #
def get_diffusion_input(msdfile):
    """
    Function to compute and output the diffusion coefficient
    """
    input_string = "#####################################\n"
    input_string += "# Compute MSD and diffusion coef\n"
    input_string += "#####################################\n"
    input_string += "variable t equal step\n"
    input_string += "compute  msd all msd\n"
    input_string += "variable msd equal c_msd[4]\n"
    input_string += "variable twopoint equal c_msd[4]/6/(step*dt+1.0e-6)\n"
    input_string += "fix      msd all vector 1000 c_msd[4]\n"
    input_string += "variable fitslope equal slope(f_msd)/6/(10000*dt)\n"
    input_string += "fix      D all print 1000 " + \
                    '"${t} ${msd} ${twopoint} ${fitslope}" ' + \
                    f"append {msdfile} title " + \
                    '"# Step   MSD   D(start)   D(slope)"\n'
    input_string += "#####################################\n"
    input_string += "\n\n\n"
    return input_string


# ========================================================================== #
def write_lammps_NEB_ASCIIfile(filename, supercell):
    '''
    Convert Ase Atoms into an ASCII file for lammps neb calculations.

    Parameters
    ----------
    filename : :class:`str`
        name of the output file
    atoms: :class:`ase.Atoms` or :class:`list` of :class:`ase.Atoms`
        ASE atoms objects to be rattled

    Return
    ------
       Final NEB configuration :class: `file`
    '''
    instr = '# Final coordinates of the NEB calculation.\n'
    instr += '{0}\n'.format(len(supercell))
    for atoms in supercell:
        instr += '{} {} {} {}\n'.format(atoms.index+1, *atoms.position)
    with open(filename, "w") as w:
        w.write(instr)


# ========================================================================== #
def get_rdf_input(rdffile, nsteps):
    """
    Function to compute and output the radial distribution function
    """
    freq = int(nsteps/5)
    input_string = "#####################################\n"
    input_string += "#           Compute RDF\n"
    input_string += "#####################################\n"
    input_string += f"variable repeat equal {nsteps}/2 \n"
    input_string += "compute myrdf all rdf 500 1 1 \n"
    #input_string += "fix rdf all ave/time 100 10 ${freq} c_myrdf[*] " + \
    input_string += "fix rdf all ave/time 1 ${repeat}" +f" {nsteps} c_myrdf[*] " + \
                    f"file {rdffile} mode vector\n"
<<<<<<< HEAD
=======
    input_string += "#####################################\n"
    input_string += "\n\n\n"
>>>>>>> 3add6b02
    return input_string<|MERGE_RESOLUTION|>--- conflicted
+++ resolved
@@ -304,9 +304,6 @@
     #input_string += "fix rdf all ave/time 100 10 ${freq} c_myrdf[*] " + \
     input_string += "fix rdf all ave/time 1 ${repeat}" +f" {nsteps} c_myrdf[*] " + \
                     f"file {rdffile} mode vector\n"
-<<<<<<< HEAD
-=======
-    input_string += "#####################################\n"
-    input_string += "\n\n\n"
->>>>>>> 3add6b02
+    input_string += "#####################################\n"
+    input_string += "\n\n\n"
     return input_string