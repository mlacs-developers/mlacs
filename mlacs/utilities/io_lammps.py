from ase.calculators.lammps import Prism, convert


# ========================================================================== #
def get_log_input(loginterval, logfile):
    """
    Function to write the log of the mlmd run
    """
    input_string = "#####################################\n"
    input_string += "#          Logging\n"
    input_string += "#####################################\n"
    input_string += "variable    t equal step\n"
    input_string += "variable    mytemp equal temp\n"
    input_string += "variable    mype equal pe\n"
    input_string += "variable    myke equal ke\n"
    input_string += "variable    myetot equal etotal\n"
    input_string += "variable    mypress equal press/10000\n"
    input_string += "variable    mylx  equal lx\n"
    input_string += "variable    myly  equal ly\n"
    input_string += "variable    mylz  equal lz\n"
    input_string += "variable    vol   equal (lx*ly*lz)\n"
    input_string += "variable    mypxx equal pxx/(vol*10000)\n"
    input_string += "variable    mypyy equal pyy/(vol*10000)\n"
    input_string += "variable    mypzz equal pzz/(vol*10000)\n"
    input_string += "variable    mypxy equal pxy/(vol*10000)\n"
    input_string += "variable    mypxz equal pxz/(vol*10000)\n"
    input_string += "variable    mypyz equal pyz/(vol*10000)\n"
    input_string += f'fix mythermofile all print {loginterval} ' + \
                    '"$t ${vol} ${myetot}  ${mype} ${myke} ' + \
                    '${mytemp}  ${mypress} ${mypxx} ${mypyy} ' + \
                    '${mypzz} ${mypxy} ${mypxz} ${mypyz}" ' + \
                    f'append {logfile} title "# Step  Vol  Etot  ' + \
                    'Epot  Ekin  Temp Press  Pxx  Pyy  Pzz  Pxy  Pxz  Pyz"\n'
    input_string += "#####################################\n"
    input_string += "\n\n\n"
    return input_string


# ========================================================================== #
def get_pafi_log_input(rep=0,
                       isappend=False):
    """
    Function to write several PAFI outputs
    """
    input_string = "#####################################\n"
    input_string += "#          Logging\n"
    input_string += "#####################################\n"
    input_string += "variable    dU    equal f_pafihp[1]\n"
    input_string += "variable    dUerr equal f_pafihp[2]\n"
    input_string += "variable    psi   equal f_pafihp[3]\n"
    input_string += "variable    err   equal f_pafihp[4]\n"
    input_string += "compute     disp    all displace/atom\n"
    input_string += "compute     maxdisp all reduce max c_disp[4]\n"
    input_string += "variable    maxjump equal sqrt(c_maxdisp)\n"

    if isappend:
        input_string += 'fix logpafi all print 1 ' + \
                        '"${dU}  ${dUerr} ${psi} ${err} ${maxjump}" ' + \
                        f'append pafi.log.{rep} title ' + \
                        '"# dU/dxi  (dU/dxi)^2  psi  err  maxjump"\n'
    else:
        input_string += 'fix logpafi all print 1 ' + \
                        '"${dU}  ${dUerr} ${psi} ${err} ${maxjump}" ' + \
                        f'file pafi.log.{rep} title ' + \
                        '"# dU/dxi  (dU/dxi)^2  psi  err  maxjump"\n'
    input_string += "\n"
    input_string += "#####################################\n"
    input_string += "\n\n\n"
    return input_string


# ========================================================================== #
def get_traj_input(loginterval, trajfile, elem):
    """
    Function to write the dump of the mlmd run
    """
    input_string = "#####################################\n"
    input_string += "#           Dumping\n"
    input_string += "#####################################\n"
    input_string += f"dump dum1 all custom {loginterval} " + \
                    f"{trajfile} id type xu yu zu " + \
                    "vx vy vz fx fy fz element \n"
    input_string += "dump_modify dum1 append yes\n"
    input_string += "dump_modify dum1 element "  # Add element type
    input_string += " ".join([p for p in elem])
    input_string += "\n"
    input_string += "#####################################\n"
    input_string += "\n\n\n"
    return input_string


# ========================================================================== #
def get_general_input(pbc,
                      masses,
                      charges,
                      atom_style,
                      replicate=None,
                      filename='atoms.in',
                      custom='',
                      nbeads=1,
                      ispimd=False):
    """
    Function to write the general parameters in the input
    """
    input_string = "# LAMMPS input file " + \
                   "to run a MLMD simulation for MLACS\n"
    input_string += "#####################################\n"
    input_string += "#           General parameters\n"
    input_string += "#####################################\n"
    if ispimd:
        input_string += "atom_modify map yes\n"
    input_string += "units        metal\n"
    input_string += "boundary     " + \
        "{0} {1} {2}\n".format(*tuple("sp"[int(x)] for x in pbc))
    input_string += f"atom_style {atom_style}\n"
    input_string += custom
    input_string += f"read_data    {filename}\n"
    if replicate is not None:
        input_string += f"replicate    {replicate}\n"
    for i, mass in enumerate(masses):
        input_string += "mass      " + str(i + 1) + "  " + str(mass) + "\n"
    if nbeads > 1:
        input_string += f"variable ibead uloop {nbeads} pad\n"
    input_string += "#####################################\n"
    input_string += "\n\n\n"
    return input_string


# ========================================================================== #
def get_pafi_input(dt,
                   temperature,
                   seed,
                   damp=None,
                   langevin=True):
    """
    Function to write the general parameters for PAFI dynamics
    """
    input_string = "#####################################\n"
    input_string += "# Compute relevant field for PAFI simulation\n"
    input_string += "#####################################\n"
    input_string += f"timestep  {dt}\n"
    input_string += "thermo    1\n"
    input_string += "min_style fire\n"
    input_string += "compute   1 all property/atom d_nx d_ny d_nz "
    input_string += "d_dnx d_dny d_dnz d_ddnx d_ddny d_ddnz\n"
    input_string += "run 0\n"
    input_string += "\n"

    input_string += "# Set up PAFI Langevin/Brownian integration\n"
    if damp is None:
        damp = "$(10*dt)"
    if not langevin:
        input_string += "fix       pafihp all pafi 1 " + \
                        f"{temperature} {damp} {seed} " + \
                        "overdamped yes com yes\n"
    else:
        input_string += "fix       pafihp all pafi 1 " + \
                        f"{temperature} {damp} {seed} " + \
                        "overdamped no com yes\n"
    input_string += "\n"
    input_string += "run 0\n"
    input_string += "\n"
    input_string += "minimize 0 0 250 250\n"
    input_string += "reset_timestep  0\n"
    input_string += "#####################################\n"
    input_string += "\n\n\n"
    return input_string


# ========================================================================== #
def get_neb_input(dt,
                  Kspring,
                  linear=False):
    """
    Function to write the general parameters for NEB
    """
    input_string = "#####################################\n"
    input_string += "# Compute relevant field for NEB simulation\n"
    input_string += "#####################################\n"
    input_string += f"timestep    {dt}\n"
    input_string += "thermo      1\n"
    input_string += f"fix         neb all neb {Kspring} " + \
                    "parallel ideal\n"
    input_string += "run 100\n"
    input_string += "reset_timestep  0\n\n"
    input_string += "variable    i equal part\n"
    input_string += "min_style   quickmin\n"
    if linear:
        input_string += "neb         0.0 0.001 1 1 1 "
    else:
        input_string += "neb         0.0 0.001 200 100 10 "
    input_string += "final atoms-1.data\n"
    input_string += "write_data  neb.$i\n"
    input_string += "#####################################\n"
    input_string += "\n\n\n"
    return input_string


# ========================================================================== #
def get_minimize_input(style,
                       criterions,
                       nitmax,
                       press=None,
                       ptype="iso",
                       vmax=None):
    """
    Function to write the general parameters for geometric optimization
    """
    etol, ftol = criterions
    input_string = "#####################################\n"
    input_string += "# Geometry optimization \n"
    input_string += "#####################################\n"
    if press is not None:
        input_string += "fix      box all box/relax " + \
                        f"{ptype} {press*10000} vmax {vmax}\n"
    input_string += "thermo    1\n"
    input_string += f"min_style {style}\n"
    input_string += f"minimize  {etol} {ftol} {nitmax} {nitmax}\n"
    input_string += "#####################################\n"
    input_string += "\n\n\n"
    return input_string


# ========================================================================== #
def get_interaction_input(pair_style,
                          pair_coeff,
                          model_post):
    """
    Function to write the interaction in the input
    """
    input_string = "#####################################\n"
    input_string += "#           Interactions\n"
    input_string += "#####################################\n"

    input_string += f"pair_style    {pair_style}\n"
    for pair in pair_coeff:
        if 'hybrid' in pair_style:
            input_string += f"pair_coeff    {pair}\n"
        else:
            input_string += f"pair_coeff    {pair}\n"
    if model_post is not None:
        for model in model_post:
            input_string += model
    input_string += "#####################################\n"
    input_string += "\n\n\n"
    return input_string


# ========================================================================== #
def get_last_dump_input(workdir, elem, nsteps, nbeads=1, with_delay=True):
    """
    Function to write the dump of the last configuration of the mlmd
    """
    fname = "configurations.out"
    if nbeads > 1:
        fname = f"{fname}_${{ibead}}"
    input_string = "#####################################\n"
    input_string += "#         Dump last step\n"
    input_string += "#####################################\n"
    input_string += f"dump last all custom {nsteps} " + \
                    f"{fname}  id type xu yu zu " + \
                    "vx vy vz fx fy fz element\n"
    input_string += "dump_modify last element "
    input_string += " ".join([p for p in elem])
    input_string += "\n"
    if with_delay:
        input_string += f"dump_modify last delay {nsteps}\n"
    input_string += "#####################################\n"
    input_string += "\n\n\n"
    return input_string


# ========================================================================== #
def get_diffusion_input(msdfile):
    """
    Function to compute and output the diffusion coefficient
    """
    input_string = "#####################################\n"
    input_string += "# Compute MSD and diffusion coef\n"
    input_string += "#####################################\n"
    input_string += "variable t equal step\n"
    input_string += "compute  msd all msd\n"
    input_string += "variable msd equal c_msd[4]\n"
    input_string += "variable twopoint equal c_msd[4]/6/(step*dt+1.0e-6)\n"
    input_string += "fix      msd all vector 1000 c_msd[4]\n"
    input_string += "variable fitslope equal slope(f_msd)/6/(10000*dt)\n"
    input_string += "fix      D all print 1000 " + \
                    '"${t} ${msd} ${twopoint} ${fitslope}" ' + \
                    f"append {msdfile} title " + \
                    '"# Step   MSD   D(start)   D(slope)"\n'
    input_string += "#####################################\n"
    input_string += "\n\n\n"
    return input_string


# ========================================================================== #
def write_lammps_NEB_ASCIIfile(filename, supercell):
    '''
    Convert Ase Atoms into an ASCII file for lammps neb calculations.

    Parameters
    ----------
    filename : :class:`str`
        name of the output file
    atoms: :class:`ase.Atoms` or :class:`list` of :class:`ase.Atoms`
        ASE atoms objects to be rattled

    Return
    ------
       Final NEB configuration :class: `file`
    '''
    instr = '# Final coordinates of the NEB calculation.\n'
    instr += '{0}\n'.format(len(supercell))
    for atoms in supercell:
        instr += '{} {} {} {}\n'.format(atoms.index+1, *atoms.position)
    with open(filename, "w") as w:
        w.write(instr)


# ========================================================================== #
def get_rdf_input(rdffile, nsteps):
    """
    Function to compute and output the radial distribution function
    """
    # freq = int(nsteps/5)
    input_string = "#####################################\n"
    input_string += "#           Compute RDF\n"
    input_string += "#####################################\n"
    input_string += f"variable repeat equal {nsteps}/2 \n"
    input_string += "compute myrdf all rdf 500 1 1 \n"
    # input_string += "fix rdf all ave/time 100 10 ${freq} c_myrdf[*] " + \
    input_string += "fix rdf all ave/time 1 ${repeat}" + \
                    f" {nsteps} c_myrdf[*] " + \
                    f"file {rdffile} mode vector\n"
    input_string += "#####################################\n"
    input_string += "\n\n\n"
    return input_string


# ========================================================================== #
def write_atoms_lammps_spin_style(fd, atoms, spin, velocities=True):
    """
    Function to write atoms in the LAMMPS spin style
    Loosely adapted from ASE write_lammpsdata function
    """
    fd.write("# Atoms in spin style, Written by MLACS\n\n")

    nat = len(atoms)
    fd.write(f"{nat} atoms\n")

    symbols = atoms.get_chemical_symbols()
    species = sorted(set(symbols))
    n_atom_type = len(species)
    fd.write(f"{n_atom_type} atom types\n\n")

    prismobj = Prism(atoms.get_cell())
    xhi, yhi, zhi, xy, xz, yz = convert(prismobj.get_lammps_prism(),
                                        'distance',
                                        'ASE',
                                        'metal')

    fd.write(f'0.0 {xhi:23.17g} xlo xhi\n')
    fd.write(f'0.0 {yhi:23.17g} ylo yhi\n')
    fd.write(f'0.0 {zhi:23.17g} zlo zhi\n')
    fd.write("\n\n")

    fd.write("Atoms # spin\n\n")

    pos = prismobj.vector_to_lammps(atoms.get_positions(), wrap=False)
    for i, r in enumerate(pos):
        r = convert(r, "distance", "ASE", "metal")
        s = species.index(symbols[i]) + 1
        line = f"{i+1:>6} {s:>3} "  # Index and species
        line += f"{r[0]:23.17f} {r[1]:23.17f} {r[2]:23.17f} "  # Positions
<<<<<<< HEAD
        line += "1.0 "  # Spin amplitude
=======
        line += f"1.0 "  # Spin amplitude
>>>>>>> e615e7bc
        line += f"{spin[i, 0]:23.17f} {spin[i, 1]:23.17f} {spin[i, 2]:23.17f} "
        line += "\n"
        fd.write(line)

    if velocities and atoms.get_velocities() is not None:
        fd.write("\n\nVelocities \n\n")
        vel = prismobj.vector_to_lammps(atoms.get_velocities())
        for i, v in enumerate(vel):
            v = convert(v, "velocity", "ASE", "metal")
            fd.write(
                "{0:>6} {1:23.17g} {2:23.17g} {3:23.17g}\n".format(
                    *(i + 1,) + tuple(v)
                )
            )

    fd.flush()<|MERGE_RESOLUTION|>--- conflicted
+++ resolved
@@ -372,11 +372,7 @@
         s = species.index(symbols[i]) + 1
         line = f"{i+1:>6} {s:>3} "  # Index and species
         line += f"{r[0]:23.17f} {r[1]:23.17f} {r[2]:23.17f} "  # Positions
-<<<<<<< HEAD
         line += "1.0 "  # Spin amplitude
-=======
-        line += f"1.0 "  # Spin amplitude
->>>>>>> e615e7bc
         line += f"{spin[i, 0]:23.17f} {spin[i, 1]:23.17f} {spin[i, 2]:23.17f} "
         line += "\n"
         fd.write(line)
