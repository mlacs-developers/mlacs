"""
// (c) 2021 Aloïs Castellano
// This code is licensed under MIT license (see LICENSE.txt for details)
"""
from mlacs.utilities.pdf import compute_pdf
<<<<<<< HEAD
from mlacs.utilities.miscellanous import get_elements_Z_and_masses, create_random_structures, write_lammps_data_full

__all__ = ['compute_pdf', 'get_elements_Z_and_masses', 'create_random_structures',
=======
from mlacs.utilities.miscellanous import (get_elements_Z_and_masses,
                                          create_random_structures,
                                          write_lammps_data_full)

__all__ = ['compute_pdf',
           'get_elements_Z_and_masses',
           'create_random_structures',
>>>>>>> 8d8195fc
           'write_lammps_data_full']<|MERGE_RESOLUTION|>--- conflicted
+++ resolved
@@ -3,17 +3,11 @@
 // This code is licensed under MIT license (see LICENSE.txt for details)
 """
 from mlacs.utilities.pdf import compute_pdf
-<<<<<<< HEAD
-from mlacs.utilities.miscellanous import get_elements_Z_and_masses, create_random_structures, write_lammps_data_full
-
-__all__ = ['compute_pdf', 'get_elements_Z_and_masses', 'create_random_structures',
-=======
-from mlacs.utilities.miscellanous import (get_elements_Z_and_masses,
+from mlacs.utilities.miscellanous import (get_elements_Z_and_masses, 
                                           create_random_structures,
                                           write_lammps_data_full)
 
 __all__ = ['compute_pdf',
            'get_elements_Z_and_masses',
            'create_random_structures',
->>>>>>> 8d8195fc
            'write_lammps_data_full']