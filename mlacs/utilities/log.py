"""
// Copyright (C) 2022-2024 MLACS group (AC, RB)
// This file is distributed under the terms of the
// GNU General Public License, see LICENSE.md
// or http://www.gnu.org/copyleft/gpl.txt .
// For the initials of contributors, see CONTRIBUTORS.md
"""

import os
import logging
import datetime

import numpy as np

from ..version import __version__

logging.basicConfig(level=logging.INFO, format='%(message)s', force=True)
_size_log = 79


# ========================================================================== #
# ========================================================================== #
class MlacsLog:
    '''
    Logging class
    '''
    def __init__(self, logfile, restart=False):
        if not restart:
            if os.path.isfile(logfile):
                prev_step = 1
                while os.path.isfile(logfile + '{:04d}'.format(prev_step)):
                    prev_step += 1
                os.rename(logfile, logfile + "{:04d}".format(prev_step))

        self.logger_log = logging.getLogger(__name__)
        self.logger_log.addHandler(logging.FileHandler(logfile, 'a'))
        self.logger_log.setLevel(logging.INFO)

        if not restart:
            self.write_header()
        else:
            self.write_restart()

# ========================================================================== #
    def write(self, msg="", center=False, underline=False):
        """
        """
        if underline:
            ul = "*" * len(msg)
        if center:
            msg = msg.center(_size_log, " ").rstrip()
            if underline:
                ul = ul.center(_size_log, " ").rstrip()
        if underline:
            msg = msg + "\n" + ul
        self.logger_log.info(msg)

# ========================================================================== #
    def write_header(self):
<<<<<<< HEAD
        msg = '============================================================\n'
        msg += '    On-the-fly Machine-Learning Assisted Canonical Sampling\n'
        msg += '                                                           \n'
        msg += '           Copyright (C) 2022-2024 MLACS group.            \n'
        msg += '        MLACS comes with ABSOLUTELY NO WARRANTY.           \n'
        msg += '    This package is distributed under the terms of the     \n'
        msg += '       GNU General Public License, see LICENSE.md          \n'
        msg += '         or http://www.gnu.org/copyleft/gpl.txt .          \n'
        msg += '                                                           \n'
        msg += '           MLACS is a common project of the CEA,           \n'
        msg += ' Universite de Liège, Université du Québec à Trois-Rivières\n'
        msg += '       and other collaborators, see CONTRIBUTORS.md .      \n'
        msg += '       Please read ACKNOWLEDGMENTS.md for suggested        \n'
        msg += '           acknowledgments of the MLACS effort.            \n'
        msg += '===========================================================\n'
        msg += '                                                           \n'
        msg += 'version: ' + str(__version__)
        msg += '\n'
=======
        self._delimiter()
        self.write("On-the-fly Machine-Learning Assisted Canonical Sampling",
                   True, True)
        self.write()
        self.write_copyright()
        self.write("Please read ACKNOWLEDGMENTS.md for suggested", True)
        self.write("acknowledgments of the MLACS effort.", True)
        self._delimiter()
        self.write()
        self.write(f"version {__version__}")
        self.write()
>>>>>>> 3b99d3c5
        now = datetime.datetime.now()
        self.write(f"date: {now.strftime('%d-%m-%Y %H:%M:%S')}")
        self.write()
        self.write()

# ========================================================================== #
    def write_restart(self):
        self.write()
        self._delimiter()
        self.write("Restarting simulation", True)
        self._delimiter()
        now = datetime.datetime.now()
        self.write(f"date: {now.strftime('%d-%m-%Y %H:%M:%S')}")
        self.write()
        self.write()

# ========================================================================== #
    def write_end(self, isearlystop=False):
        """

        """
        self.write()
        self._delimiter()
        if isearlystop:
            self.write("Convergence criteria reached, stoping the simulation",
                       True)
        else:
            self.write("Max number of step reached, stoping the simulation",
                       True)
        self._delimiter()
        self.write()

# ========================================================================== #
    def write_footer(self):
        self._delimiter()
        self.write_copyright()
        self._delimiter()
        self.write()
        self._delimiter()
        self.write("Suggested acknowledgments of the MLACS usage", True, True)
        self.write()
        self.write("The MLACS theory and algorithm")
        msg = "A. Castellano, F. Bottin, J. Bouchet, A. Levitt, G. Stoltz" + \
              "\nPhys. Rev. B 106, L161110 (2022)"
        self.write(msg)
        self.write()
        self.write("The MLACS package")
        msg = "A. Castellano, R. Béjaud, P. Richard, O. Nadeau, " + \
              "G. Geneste, \nG. Antonius, J. Bouchet, A. Levitt, G. Stoltz" + \
              ", F. Bottin\n" + \
              "(To be submitted (2024))"
        self.write(msg)
        self._delimiter()

# ========================================================================== #
    def write_copyright(self):
        self.write("Copyright (C) 2022-2024 MLACS group.", True)
        self.write("MLACS comes with ABSOLUTELY NO WARRANTY.", True)
        self.write("This package is distributed under the terms of the", True)
        self.write("GNU General Public License, see LICENSE.md", True)
        self.write("or http://www.gnu.org.copyleft/gpl.txt.", True)
        self.write()
        self.write("MLACS is common project of the CEA,", True)
        self.write("Université de Liège, Université du Québec à Trois-Rivières",  # noqa
                   True)
        self.write("and other collaborators, see CONTRIBUTORS.md.", True)

# ========================================================================== #
    def recap_mlip(self, mlip_params):
        rcut = mlip_params['rcut']
        model = mlip_params['model']
        msg = "Machine-Learning Interatomic Potential parameters\n"
        msg += f"The model used is {model}\n"
        msg += f"Cutoff radius:                               {rcut}\n"
        msg += "Descriptor\n"
        if mlip_params["style"] == "snap":
            twojmax = mlip_params['parameters']['twojmax']
            msg += "Spectral Neighbor Analysis Potential\n"
            msg += f"2Jmax:                                       {twojmax}\n"
            if mlip_params['parameters']["chemflag"] == 1:
                msg += "Multi-element version\n"
        elif mlip_params["style"] == "so3":
            nmax = mlip_params['parameters']['nmax']
            lmax = mlip_params['parameters']['lmax']
            alpha = mlip_params['parameters']['alpha']
            msg += "Smooth SO(3) Power Spectrum\n"
            msg += f"nmax                                         {nmax}\n"
            msg += f"lmax                                         {lmax}\n"
            msg += f"alpha                                        {alpha}\n"
        if mlip_params['regularization'] is not None:
            lam = mlip_params['regularization']
            msg += f"L2-norm regularization with lambda           {lam}\n"
        ecoef = mlip_params['energy_coefficient']
        fcoef = mlip_params['forces_coefficient']
        scoef = mlip_params['stress_coefficient']
        msg += f"Energy coefficient                           {ecoef}\n"
        msg += f"Forces coefficient                           {fcoef}\n"
        msg += f"Stress coefficient                           {scoef}\n"
        msg += "\n"
        self.logger_log.info(msg)

# ========================================================================== #
    def write_input_atoms(self, atoms):
        """
        """
        pos = atoms.get_scaled_positions(wrap=False)
        cell = atoms.get_cell()

        msg = "Initial configuration:\n"
        msg += "----------------------\n"
        msg += "Number of atoms:         {:}\n".format(len(atoms))
        msg += "Elements:\n"
        i = 0
        for symb in atoms.get_chemical_symbols():
            msg += symb + '  '
            i += 1
            if i == 10:
                i = 0
                msg += '\n'
        msg += "\n"
        msg += "\n"
        msg += "Supercell vectors in angstrom:\n"
        for alpha in range(3):
            a, b, c = cell[alpha]
            msg += f'{a:18.16f}  {b:18.16f}  {c:18.16f}\n'
        msg += '\n'
        msg += 'Reduced positions:\n'
        for iat in range(len(atoms)):
            x, y, z = pos[iat]
            msg += '{x:16.16f}  {y:20.16f}  {z:20.16f}\n'
        msg += '\n'
        msg += '\n'
        msg += '============================================================\n'
        self.logger_log.info(msg)

# ========================================================================== #
    def init_new_step(self, step):
        self._delimiter()
        self.write(f"Step {step}")

# ========================================================================== #
    def _delimiter(self):
        """
        Just a function to delimitate iterations in the log
        """
        self.write("=" * _size_log)


# ========================================================================== #
# ========================================================================== #
class FitFactoryLog:
    '''
    Logging class for the fit factory
    '''
    def __init__(self, logfile):
        self.logger_log = logging.getLogger(__name__)
        self.logger_log.addHandler(logging.FileHandler(logfile, 'w'))

# ========================================================================== #
    def write_header(self):
        self.logger_log.info('=' * 79)
        self.logger_log.info('Polynomial Lammps Fit Factory'.center(79))
        self.logger_log.info(f" version {__version__} ".center(79, '='))
        now = datetime.datetime.now()
        now = f"date: {now.strftime('%d-%m-%Y  %H:%M:%S')}".center(79)
        self.logger_log.info(now)
        self.logger_log.info("")
        self.logger_log.info("")

# ========================================================================== #
    def write_info_mlip(self, elements, model, style,
                        coste, costf, costs):
        """
        """
        self.titleblock("General information on the potential")
        self.logger_log.info(f"Number of species : {len(elements)}")
        self.logger_log.info(f"Species : {' '.join(elements)}")
        self.logger_log.info(f"Model : {model}")
        self.logger_log.info(f"Descriptor style : {style}")
        self.logger_log.info("")
        self.logger_log.info("Hyperparameter cost:")
        self.logger_log.info("--------------------")
        self.logger_log.info(f"Energy :     {coste}")
        self.logger_log.info(f"Forces :     {costf}")
        self.logger_log.info(f"Stress :     {costs}")
        self.logger_log.info("")

# ========================================================================== #
    def splitprint(self):
        """
        """
        msg = "=" * 79
        self.logger_log.info(msg)

# ========================================================================== #
    def smallsplitprint(self):
        """
        """
        msg = "-" * 79
        self.logger_log.info(msg)

# ========================================================================== #
    def titleblock(self, msg):
        """
        """
        self.logger_log.info(msg.center(79))
        undertitle = "-"*len(msg)
        self.logger_log.info(undertitle.center(79))

# ========================================================================== #
    def subtitleblock(self, msg):
        """
        """
        self.logger_log.info(msg.center(40))
        undertitle = "-"*len(msg)
        self.logger_log.info(undertitle.center(40))

# ========================================================================== #
    def descriptor(self, descdct, descdct_list):
        """
        """
        self.titleblock("Descriptor hyperparameters")
        msg = "Fixed hyperparameters\n"
        msg += "---------------------\n"
        for key, val in descdct.items():
            msg += f"{key}                {val}\n"
        msg += "\n"
        msg += "Hyperparameters to be optimized\n"
        msg += "-------------------------------\n"
        msg += f"Number of hyperparameters : {len(descdct_list)}\n"
        if descdct_list:
            nval = []
            for key, val in descdct_list.items():
                nval.append(len(val))
                msg += f"{key}    nb of values {len(val)}\n"
            nvar = np.prod(nval)
            msg += f"Total number of descriptor variations : {nvar}\n"
        self.logger_log.info(msg)

# ========================================================================== #
    def print_results(self, res, cost):
        """
        """
        self.logger_log.info("Result of the fit")
        self.logger_log.info("Training dataset".center(30))
        rmse_e = res["rmse_energy_train"]
        mae_e = res["mae_energy_train"]
        rmse_f = res["rmse_forces_train"]
        mae_f = res["mae_forces_train"]
        rmse_s = res["rmse_stress_train"]
        mae_s = res["mae_stress_train"]
        self.logger_log.info(f"Energy RMSE          {rmse_e:6.4f} eV/at")
        self.logger_log.info(f"Energy MAE           {mae_e:6.4f} eV/at")
        self.logger_log.info(f"Forces RMSE          {rmse_f:6.4f} eV/angs")
        self.logger_log.info(f"Forces MAE           {mae_f:6.4f} eV/angs")
        self.logger_log.info(f"Stress MAE           {rmse_s:6.4f} GPa")
        self.logger_log.info(f"Stress MAE           {mae_s:6.4f} GPa")
        self.logger_log.info("")
        self.logger_log.info("Test dataset".center(30))
        rmse_e = res["rmse_energy_test"]
        mae_e = res["mae_energy_test"]
        rmse_f = res["rmse_forces_test"]
        mae_f = res["mae_forces_test"]
        rmse_s = res["rmse_stress_test"]
        mae_s = res["mae_stress_test"]
        self.logger_log.info(f"Energy RMSE          {rmse_e:6.4f} eV/at")
        self.logger_log.info(f"Energy MAE           {mae_e:6.4f} eV/at")
        self.logger_log.info(f"Forces RMSE          {rmse_f:6.4f} eV/angs")
        self.logger_log.info(f"Forces MAE           {mae_f:6.4f} eV/angs")
        self.logger_log.info(f"Stress MAE           {rmse_s:6.4f} GPa")
        self.logger_log.info(f"Stress MAE           {mae_s:6.4f} GPa")
        self.logger_log.info("")
        self.logger_log.info(f"Cost function        {cost}")
        self.logger_log.info("")

# ========================================================================== #
    def print_descriptor_variable(self, dct):
        """
        """
        self.subtitleblock("Descriptor hyperparameters")
        for key, val in dct.items():
            self.logger_log.info(f"{key} :         {val}")

# ========================================================================== #
    def print_fitparam(self, dct):
        """
        """
        self.logger_log.info("")
        self.logger_log.info("Fitting hyperparameters")
        self.logger_log.info("-----------------------")
        if dct["method"] == "ols":
            dct.pop("method")
            dct.pop("lambda_ridge")
            self.logger_log.info("Linear least-squares")
        else:
            dct.pop("method")
            self.logger_log.info("Ridge regression")
        for key, val in dct.items():
            self.logger_log.info(f"{key} :         {val}")
        self.logger_log.info("")

# ========================================================================== #
    def print_bestfit(self, best_fit, metric):
        """
        """
        self.splitprint()
        cost = best_fit.pop("costfunction")
        self.logger_log.info("Among all fits, the best cost function is :")
        self.logger_log.info(f"{cost}")
        self.logger_log.info("The fit metrics are :")
        self.logger_log.info("Training dataset".center(30))
        rmse_e = metric["rmse_energy_train"]
        mae_e = metric["mae_energy_train"]
        rmse_f = metric["rmse_forces_train"]
        mae_f = metric["mae_forces_train"]
        rmse_s = metric["rmse_stress_train"]
        mae_s = metric["mae_stress_train"]
        self.logger_log.info(f"Energy RMSE          {rmse_e:6.4f} eV/at")
        self.logger_log.info(f"Energy MAE           {mae_e:6.4f} eV/at")
        self.logger_log.info(f"Forces RMSE          {rmse_f:6.4f} eV/angs")
        self.logger_log.info(f"Forces MAE           {mae_f:6.4f} eV/angs")
        self.logger_log.info(f"Stress MAE           {rmse_s:6.4f} GPa")
        self.logger_log.info(f"Stress MAE           {mae_s:6.4f} GPa")
        self.logger_log.info("")
        self.logger_log.info("Test dataset".center(30))
        rmse_e = metric["rmse_energy_test"]
        mae_e = metric["mae_energy_test"]
        rmse_f = metric["rmse_forces_test"]
        mae_f = metric["mae_forces_test"]
        rmse_s = metric["rmse_stress_test"]
        mae_s = metric["mae_stress_test"]
        self.logger_log.info(f"Energy RMSE          {rmse_e:6.4f} eV/at")
        self.logger_log.info(f"Energy MAE           {mae_e:6.4f} eV/at")
        self.logger_log.info(f"Forces RMSE          {rmse_f:6.4f} eV/angs")
        self.logger_log.info(f"Forces MAE           {mae_f:6.4f} eV/angs")
        self.logger_log.info(f"Stress MAE           {rmse_s:6.4f} GPa")
        self.logger_log.info(f"Stress MAE           {mae_s:6.4f} GPa")
        self.logger_log.info("")
        if best_fit:
            self.logger_log.info("The corresponding hyperparameters are :")
            for key, val in best_fit.items():
                self.logger_log.info(f"{key} :      {val}")

        self.logger_log.info("")
        self.logger_log.info("You can find the corresponding MLIP files " +
                             "in the current folder")
        self.logger_log.info("Enjoy !")

# ========================================================================== #
    def log_time(self, action, time):
        """
        """
        self.logger_log.info(f"{action} took {time:10.5f} seconds")<|MERGE_RESOLUTION|>--- conflicted
+++ resolved
@@ -57,26 +57,6 @@
 
 # ========================================================================== #
     def write_header(self):
-<<<<<<< HEAD
-        msg = '============================================================\n'
-        msg += '    On-the-fly Machine-Learning Assisted Canonical Sampling\n'
-        msg += '                                                           \n'
-        msg += '           Copyright (C) 2022-2024 MLACS group.            \n'
-        msg += '        MLACS comes with ABSOLUTELY NO WARRANTY.           \n'
-        msg += '    This package is distributed under the terms of the     \n'
-        msg += '       GNU General Public License, see LICENSE.md          \n'
-        msg += '         or http://www.gnu.org/copyleft/gpl.txt .          \n'
-        msg += '                                                           \n'
-        msg += '           MLACS is a common project of the CEA,           \n'
-        msg += ' Universite de Liège, Université du Québec à Trois-Rivières\n'
-        msg += '       and other collaborators, see CONTRIBUTORS.md .      \n'
-        msg += '       Please read ACKNOWLEDGMENTS.md for suggested        \n'
-        msg += '           acknowledgments of the MLACS effort.            \n'
-        msg += '===========================================================\n'
-        msg += '                                                           \n'
-        msg += 'version: ' + str(__version__)
-        msg += '\n'
-=======
         self._delimiter()
         self.write("On-the-fly Machine-Learning Assisted Canonical Sampling",
                    True, True)
@@ -88,7 +68,6 @@
         self.write()
         self.write(f"version {__version__}")
         self.write()
->>>>>>> 3b99d3c5
         now = datetime.datetime.now()
         self.write(f"date: {now.strftime('%d-%m-%Y %H:%M:%S')}")
         self.write()
