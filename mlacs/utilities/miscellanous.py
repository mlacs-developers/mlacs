--- conflicted
+++ resolved
@@ -326,9 +326,7 @@
     _norm = func(sy, sx) * fx * fy
     return y * norm / _norm
 
-
-# ========================================================================== #
-<<<<<<< HEAD
+# ========================================================================== #
 def subfolder(func):
     """
     Decorator that executes a function from a subfolder
@@ -345,7 +343,8 @@
             os.chdir(initial_folder)
         return result
     return wrapper
-=======
+
+# ========================================================================== #
 def read_distribution_files(filename):
     """
     Function to the distribution files of LAMMPS
@@ -374,5 +373,4 @@
     _gav = np.average(np.c_[yaxis, buf].T, axis=0)
     _gmin = np.min(np.c_[yaxis, buf].T, axis=0)
     _gmax = np.max(np.c_[yaxis, buf].T, axis=0)
-    return xaxis, _gav, _gmin, _gmax
->>>>>>> 6493abbd
+    return xaxis, _gav, _gmin, _gmax