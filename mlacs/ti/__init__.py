--- conflicted
+++ resolved
@@ -11,17 +11,9 @@
 from .liquids import UFLiquidState
 from .reversible_scaling import ReversibleScalingState
 from .pressure_scaling import PressureScalingState
-from .helpers import prepare_ti
 
 __all__ = ["ThermodynamicIntegration",
            "EinsteinSolidState",
            "UFLiquidState",
            "ReversibleScalingState",
-<<<<<<< HEAD
-           "PressureScalingState",
-           "prepare_ti",
-           "GpThermoIntT",
-           "GpThermoIntVT"]
-=======
-           "prepare_ti"]
->>>>>>> 9dace0b1
+           "PressureScalingState"]