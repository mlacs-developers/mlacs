--- conflicted
+++ resolved
@@ -12,18 +12,8 @@
 from ..core.manager import Manager
 from ..utilities.thermo import (free_energy_uhlenbeck_ford,
                                 free_energy_ideal_gas)
-<<<<<<< HEAD
-from ase.io import read
-from ..utilities import get_elements_Z_and_masses
-
-from ..state.lammps_state import BaseLammpsState       
-from ..utilities.io_lammps import (LammpsInput,
-                                   EmptyLammpsBlockInput,
-                                   LammpsBlockInput)
-=======
 
 from ..utilities.io_lammps import LammpsBlockInput
->>>>>>> d8563275
 
 p_tabled = [1, 25, 50, 75, 100]
 
@@ -171,25 +161,15 @@
         if self.rng is None:
             self.rng = np.random.default_rng()
         self.langevin = langevin
-<<<<<<< HEAD
-       
-=======
-
->>>>>>> d8563275
+
         if self.pressure is not None:
             self.equilibrate = True
         else:
             self.equilibrate = False
 
-<<<<<<< HEAD
-        self.nsteps= nsteps
-        self.nsteps_eq = nsteps_eq
-            
-=======
         self.nsteps = nsteps
         self.nsteps_eq = nsteps_eq
 
->>>>>>> d8563275
         if self.p not in p_tabled:
             msg = "The p value of the UF potential has to be one for " + \
                   "which the free energy of the Uhlenbeck-Ford potential " + \
@@ -318,11 +298,7 @@
         """
         """
         if self.damp is None:
-<<<<<<< HEAD
-             self.damp = "$(100*dt)"
-=======
             self.damp = "$(100*dt)"
->>>>>>> d8563275
 
         temp = self.temperature
         self.info_dynamics["temperature"] = temp
@@ -331,11 +307,7 @@
 
         block = LammpsBlockInput("thermostat", "Integrators")
         block("timestep", f"timestep {self.dt / 1000}")
-<<<<<<< HEAD
-        block("momenta", f"velocity all create " +\
-=======
         block("momenta", "velocity all create " +
->>>>>>> d8563275
               f"{temp} {langevinseed} dist gaussian")
         # If we are using Langevin, we want to remove the random part
         # of the forces
@@ -350,28 +322,6 @@
         block("compute temp without cm", "compute c1 all temp/com")
         block("fix cm", "fix_modify f1 temp c1")
         return block
-<<<<<<< HEAD
-    
-# ========================================================================== #
-    def _get_block_traj(self, atoms):
-        """
-        """
-        if self.trajfile:
-            el, Z, masses, charges = get_elements_Z_and_masses(atoms)
-            block = LammpsBlockInput("dump", "Dumping")
-            txt = f"dump dum1 all custom {self.loginterval} {self.trajfile} " + \
-                  "id type xu yu zu vx vy vz fx fy fz "
-            txt += "element"
-            block("dump", txt)
-            block("dump_modify1", "dump_modify dum1 append yes")
-            txt = "dump_modify dum1 element " + " ".join([p for p in el])
-            block("dump_modify2", txt)
-            return block
-        else:
-            pass
-
-# ========================================================================== #
-=======
 
 # ========================================================================== #
     def _get_block_traj(self, el):
@@ -391,7 +341,6 @@
             pass
 
 # ========================================================================== #
->>>>>>> d8563275
     def _get_neti(self):
         """
         """
@@ -417,20 +366,12 @@
         block0("sigma", f"variable sig equal {self.sigma}")
         block0("rc", "variable rc equal 5.0*${sig}")
         blocks.append(block0)
-<<<<<<< HEAD
-        
-        block1 = LammpsBlockInput("eq fwd", "Equilibration without UF potential")
-        block1("run eq fwd", f"run {self.nsteps_eq}")
-        blocks.append(block1)
-        
-=======
 
         block1 = LammpsBlockInput("eq fwd",
                                   "Equilibration without UF potential")
         block1("run eq fwd", f"run {self.nsteps_eq}")
         blocks.append(block1)
 
->>>>>>> d8563275
         block2 = LammpsBlockInput("fwd", "Forward Integration")
         block2("tau", "variable tau equal ramp(1,0)")
         txt = "variable lambda_true equal " + \
@@ -440,11 +381,7 @@
         if len(self.pair_coeff) == 1:
             txt = "pair_style hybrid/scaled " + \
                   f"v_lambda_true {pair_style[0]} " + \
-<<<<<<< HEAD
-                  f"v_lambda_ufm ufm ${{rc}}\n"
-=======
                   "v_lambda_ufm ufm ${{rc}}\n"
->>>>>>> d8563275
             block2("scaling pair_style", txt)
             txt = "pair_coeff " + hybrid_pair_coeff
             block2("true_pair_coeff", txt)
@@ -472,17 +409,6 @@
             block2("compute pair 2", f"compute c4 all pair {pair_style[4]}")
             block2("compute pair ufm", "compute c3 all pair ufm")
             block2("dU", "variable dU equal ((c_c2+c_c4)-c_c3)/atoms")
-<<<<<<< HEAD
-            
-        block2("lamb", "variable lamb equal 1-v_lambda_true")
-        block2("write fwd", "fix  f3 all print 1 \"${dU}  ${lamb}\" " + \
-              "title \"# dU lambda\" screen no append forward.dat")
-        block2("run", f"run {self.nsteps}")
-        block2("unfix write fwd", "unfix f3")
-        blocks.append(block2)
-        
-        block3 = LammpsBlockInput("eq bwd", "Equilibration with only UF potential")
-=======
 
         block2("lamb", "variable lamb equal 1-v_lambda_true")
         block2("write fwd", "fix  f3 all print 1 \"${dU}  ${lamb}\" title " +
@@ -493,7 +419,6 @@
 
         block3 = LammpsBlockInput("eq bwd",
                                   "Equilibration with only UF potential")
->>>>>>> d8563275
         block3("run eq bwd", f"run {self.nsteps_eq}")
         blocks.append(block3)
 
@@ -506,11 +431,7 @@
         if len(self.pair_coeff) == 1:
             txt = "pair_style hybrid/scaled " + \
                   f"v_lambda_true {pair_style[0]} " + \
-<<<<<<< HEAD
-                  f"v_lambda_ufm ufm ${{rc}}\n"
-=======
                   "v_lambda_ufm ufm ${{rc}}\n"
->>>>>>> d8563275
             block4("scaling pair_style", txt)
             txt = "pair_coeff " + hybrid_pair_coeff
             block4("true_pair_coeff", txt)
@@ -527,13 +448,8 @@
             txt = "pair_coeff " + hybrid_pair_coeff[1]
             block4("true_pair_coeff_1", txt)
             block4("ufm_pair_coeff", "pair_coeff * * ufm ${eps} ${sig}")
-<<<<<<< HEAD
-        block4("write bwd", "fix  f3 all print 1 \"${dU}  ${lamb}\" " + \
-              "title \"# dU lambda\" screen no append backward.dat")
-=======
         block4("write bwd", "fix  f3 all print 1 \"${dU}  ${lamb}\" title " +
                             "\"# dU lambda\" screen no append backward.dat")
->>>>>>> d8563275
         blocks.append(block4)
 
         return blocks
