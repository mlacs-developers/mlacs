"""
<<<<<<< HEAD
// Copyright (C) 2022-2024 MLACS group (PR, AC)
=======
// Copyright (C) 2022-2024 MLACS group (AC)
>>>>>>> bc615af0
// This file is distributed under the terms of the
// GNU General Public License, see LICENSE.md
// or http://www.gnu.org/copyleft/gpl.txt .
// For the initials of contributors, see CONTRIBUTORS.md
"""
<<<<<<< HEAD

import numpy as np
from ase.units import kB, GPa
=======

from subprocess import call

import numpy as np
from ase.units import kB
>>>>>>> bc615af0

from ..core.manager import Manager
from ..utilities.thermo import (free_energy_harmonic_oscillator,
                                free_energy_com_harmonic_oscillator)
from ..utilities.io_lammps import get_msd_input
<<<<<<< HEAD
from ..utilities.io_lammps import LammpsBlockInput
=======
from ..utilities.io_lammps import (LammpsInput,
                                   EmptyLammpsBlockInput,
                                   LammpsBlockInput)
from ..state.lammps_state import LammpsState
from .thermostate import ThermoState
>>>>>>> bc615af0

from ..state.lammps_state import LammpsState
from .thermostate import ThermoState


# ========================================================================== #
# ========================================================================== #
class EinsteinSolidState(ThermoState):
    """
    Class for performing thermodynamic integration from
    an Einstein crystal reference

    Parameters
    ----------
    atoms: :class:`ase.Atoms`
        ASE atoms object on which the simulation will be performed

    pair_style: :class:`str`
        pair_style for the LAMMPS input

    pair_coeff: :class:`str` or :class:`list` of :class:`str`
        pair_coeff for the LAMMPS input

    temperature: :class:`float`
        Temperature of the simulation

    pressure: :class:`float`
        Pressure. None default value

    fcorr1: :class:`float` or ``None``
        First order cumulant correction to the free energy, in eV/at,
        to be added to the results.
        If ``None``, no value is added. Default ``None``.

    fcorr2: :class:`float` or ``None``
        Second order cumulant correction to the free energy, in eV/at,
        to be added to the results.
        If ``None``, no value is added. Default ``None``.

    k: :class:`float` or :class:`list` of :class:float` or ``None``
        Spring constant for the Einstein crystal reference.
        If a float, all atoms type have the same spring constant.
        If a list, a value for each atoms type should be provided.
        If ``None``, a short simulation is run to determine the optimal value.
        Default ``None``

<<<<<<< HEAD
=======
    equilibrate: :class:`Bool` (optional)
        Equilibrate the ideal strucutre at zero or finite pressure.
        Default ``True``

>>>>>>> bc615af0
    dt: :class:`int` (optional)
        Timestep for the simulations, in fs. Default ``1``

    damp : :class:`float` (optional)
        Damping parameter.
        If ``None``, a damping parameter of  1000 x dt is used.

<<<<<<< HEAD
    pdamp: :class:`float` (optional)
        Pressure damping parameter, used is the pressure is not `None`
        By default, this correspond to 1000 times the timestep.

=======
>>>>>>> bc615af0
    nsteps: :class:`int` (optional)
        Number of production steps. Default ``10000``.

    nsteps_eq: :class:`int` (optional)
        Number of equilibration steps. Default ``5000``.

<<<<<<< HEAD
    nsteps_md: :class:`int` (optional)
        Number of steps used to compute the spring constants.
        Default `25000`

=======
>>>>>>> bc615af0
    nsteps_averaging: :class:`int` (optional)
        Number of step for equilibrate ideal structure
        at zero or finite pressure.
        Default ``10000``.

    rng: :class:`RNG object`
        Rng object to be used with the Langevin thermostat.
        Default correspond to :class:`numpy.random.default_rng()`

    langevin: :class:`bool`
        Whether to use a langevin thermostat. Default `True`

    logfile : :class:`Bool` (optional)
        Activate file for logging the MLMD trajectory.
        If ``None``, no log file is created. Default ``None``.

    trajfile : :class:`str` (optional)
        Activate Name of the file for saving the MLMD trajectory dump.
        If ``None``, no dump file is created. Default ``None``.

    interval : :class:`int` (optional)
        Number of steps between log and traj writing. Override
        loginterval. Default ``50``.

    loginterval : :class:`int` (optional)
        Number of steps between MLMD logging. Default ``50``.
<<<<<<< HEAD
=======

>>>>>>> bc615af0
    """
    def __init__(self,
                 atoms,
                 pair_style,
                 pair_coeff,
                 temperature,
                 pressure=None,
                 fcorr1=None,
                 fcorr2=None,
                 k=None,
                 dt=1,
                 damp=None,
                 pdamp=None,
                 nsteps=50000,
                 nsteps_eq=5000,
                 nsteps_msd=25000,
                 nsteps_averaging=10000,
                 rng=None,
                 langevin=True,
                 logfile=None,
                 trajfile=None,
                 interval=500,
                 loginterval=50,
                 **kwargs):

        kwargs.setdefault('folder', f"Solid_T{temperature}K")

        super().__init__(atoms,
                         pair_style,
                         pair_coeff,
                         dt=dt,
                         nsteps=nsteps,
                         nsteps_eq=nsteps_eq,
                         nsteps_averaging=nsteps_averaging,
                         rng=rng,
                         langevin=langevin,
                         logfile=logfile,
                         trajfile=trajfile,
                         interval=interval,
                         loginterval=loginterval,
                         **kwargs)

        self.atoms = atoms
        self.temperature = temperature
        self.pressure = pressure
        self.damp = damp
        self.pdamp = pdamp
        self.nsteps_msd = nsteps_msd
        self.rng = rng
        if self.rng is None:
            self.rng = np.random.default_rng()
        self.langevin = langevin

        self.fcorr1 = fcorr1
        self.fcorr2 = fcorr2

        if self.pressure is not None:
            self.equilibrate = True
        else:
            self.equilibrate = False

        self.k = k
        if self.k is not None:
            if isinstance(self.k, list):
                if not len(self.k) == len(self.elem):
                    msg = "The spring constant paramater has to be a " + \
                          "float or a list of length n=number of " + \
                          "different species in the system"
                    raise ValueError(msg)
            elif isinstance(self.k, (float, int)):
                self.k = [self.k] * len(self.elem)
            else:
                msg = "The spring constant parameter k has to be a " + \
                      "float or a list of length n=\'number of " + \
                      "different species in the system\'"
                raise ValueError(msg)

        self.dt = dt

# ========================================================================== #
    @Manager.exec_from_path
    def run(self):
        """
        """
        if self.equilibrate:
            self.run_averaging()

        if self.k is None:
            # First get optimal spring constant
            self.compute_msd()

        self.run_dynamics(self.atoms, self.pair_style, self.pair_coeff)

# ========================================================================== #
    @Manager.exec_from_path
    def compute_msd(self):
        """
        """
<<<<<<< HEAD
        msd_state = LammpsState(self.temperature,
=======
        msd_state = LammpsState(self.temperature, 
>>>>>>> bc615af0
                                pressure=self.pressure,
                                nsteps=self.nsteps_msd,
                                nsteps_eq=self.nsteps_eq,
                                lammpsfname='lammps_input_msd.in',
                                blocks=get_msd_input(self, 'msd.dat'),
                                workdir=self.workdir,
                                folder=self.folder,
<<<<<<< HEAD
                                subfolder='MSD',
                                rng=self.rng)

        msd_state.run_dynamics(self.atoms,
                               self.pair_style,
                               self.pair_coeff)

=======
                                subfolder='MSD')
    
        msd_state.run_dynamics(self.atoms,
                               self.pair_style,
                               self.pair_coeff)
        
>>>>>>> bc615af0
        kall = []
        with open("msd.dat", "w") as f:
            for e in self.elem:
                data = np.loadtxt(str(msd_state.path / f"msd{e}.dat"))
                nat = np.count_nonzero([a == e for a in
                                        self.atoms.get_chemical_symbols()])
                k = 3 * kB * self.temperature / data.mean()
                kall.append(k)
                f.write(e + " {0}   {1:10.5f}\n".format(nat, k))
        self.k = kall

# ========================================================================== #
    @Manager.exec_from_path
    def postprocess(self):
        """
        Compute the free energy from the simulation
        """
        # Get needed value/constants
        vol = self.atoms.get_volume()
        nat_tot = len(self.atoms)

        # Compute some oscillator frequencies and number
        # of atoms for each species
        omega = []
        nat = []
        for iel, e in enumerate(self.elem):
            omega.append(np.sqrt(self.k[iel] / (self.masses[iel])))
            nat.append(np.count_nonzero([a == e for a in
                                         self.atoms.get_chemical_symbols()]))

        # Compute free energy of the Einstein crystal
        f_harm = free_energy_harmonic_oscillator(omega,
                                                 self.temperature,
                                                 nat)  # eV/at

        # Compute the center of mass correction
        f_cm = free_energy_com_harmonic_oscillator(self.k,
                                                   self.temperature,
                                                   nat,
                                                   vol,
                                                   self.masses)  # eV/at

        # Compute the work between einstein crystal and the MLIP
        dE_f, lambda_f = np.loadtxt("forward.dat", unpack=True)
        dE_b, lambda_b = np.loadtxt("backward.dat", unpack=True)
        int_f = np.trapz(dE_f, lambda_f)
        int_b = np.trapz(dE_b, lambda_b)

        work = (int_f - int_b) / 2.0

        free_energy = f_harm + f_cm + work
        free_energy_corrected = free_energy
        if self.fcorr1 is not None:
            free_energy_corrected += self.fcorr1
        if self.fcorr2 is not None:
            free_energy_corrected += self.fcorr2

        if self.pressure is not None:
            pv = self.pressure*GPa*vol/nat_tot
        else:
            pv = 0.0
        with open("free_energy.dat", "w") as f:
            header = "#   T [K]     Fe tot [eV/at]     " + \
                     "Fe harm [eV/at]      Work [eV/at]     " + \
                     "Fe com [eV/at]      PV [eV/at]"
            results = f"{self.temperature:10.3f}     " + \
                      f"{free_energy:10.6f}         " + \
                      f"{f_harm:10.6f}          " + \
                      f"{work:10.6f}         " + \
                      f"{f_cm:10.6f}         " + \
                      f"{pv:10.6f}"
            if self.fcorr1 is not None:
                header += "    Delta F1 [eV/at]"
                results += f"         {self.fcorr1:10.6f}"
            if self.fcorr2 is not None:
                header += "    Delta F2 [eV/at]"
                results += f"          {self.fcorr2:10.6f}"
            if self.fcorr1 is not None or self.fcorr2 is not None:
                header += "    Fe corrected [eV/at]"
                results += f"           {free_energy_corrected:10.6f}"
            header += "\n"
            f.write(header)
            f.write(results)

        msg = "Summary of results for this state\n"
        msg += '============================================================\n'
        msg += "Frenkel-Ladd path integration, with an " + \
               "Einstein crystal reference\n"
        msg += "Reference Einstein crystal spring :\n"
        for iel, e in enumerate(self.elem):
            msg += f"    For {e} :                   " + \
                   f"{self.k[iel]:10.6f} eV/angs^2\n"
        msg += f"Temperature :                   {self.temperature:10.3f} K\n"
        msg += f"Volume :                        {vol/nat_tot:10.3f} angs^3\n"
        msg += f"Free energy :                   {free_energy:10.6f} eV/at\n"
        msg += f"Excess work :                   {work:10.6f} eV/at\n"
        msg += f"Einstein crystal free energy :  {f_harm:10.6f} eV/at\n"
        msg += f"Center of mass free energy :    {f_cm:10.6f} eV/at\n"
        if self.fcorr1 is not None:
            msg += "1st order true pot correction : " + \
                   f"{self.fcorr1:10.6f} eV/at\n"
        if self.fcorr2 is not None:
            msg += "2nd order true pot correction : " + \
                   f"{self.fcorr2:10.6f} eV/at\n"
        if self.fcorr1 is not None or self.fcorr2 is not None:
            msg += "Free energy corrected :         " + \
                   f"{free_energy_corrected:10.6f} eV/at\n"
        # add Fe or Fe_corrected to return to be read for cv purpose and RS
        if self.fcorr1 is not None or self.fcorr2 is not None:
            free_energy = free_energy_corrected
        if self.pressure:
            free_energy += pv
        return msg, free_energy

# ========================================================================== #
    def _get_block_thermostat(self, eq):
        """

        """
        if self.damp is None:
<<<<<<< HEAD
            self.damp = "$(100*dt)"
=======
             self.damp = "$(100*dt)"
>>>>>>> bc615af0

        temp = self.temperature
        self.info_dynamics["temperature"] = temp
        if self.langevin:
            langevinseed = self.rng.integers(1, 9999999)

        block = LammpsBlockInput("thermostat", "Integrators")
        block("timestep", f"timestep {self.dt / 1000}")
<<<<<<< HEAD
        block("momenta", "velocity all create " +
=======
        block("momenta", f"velocity all create " +\
>>>>>>> bc615af0
              f"{temp} {langevinseed} dist gaussian")
        # If we are using Langevin, we want to remove the random part
        # of the forces
        if self.langevin:
            block("rmv_langevin", "fix ff all store/force")
            txt = f"fix f1 all langevin {temp} {temp} {self.damp} " + \
                  f"{langevinseed} zero yes"
            block("langevin", txt)
            block("nve", "fix f2 all nve")
        else:
            block("nvt", f"fix f1 all nvt temp {temp} {temp} {self.damp}")
        block("compute temp without cm", "compute c1 all temp/com")
        block("fix cm", "fix_modify f1 temp c1")
        return block

# ========================================================================== #
<<<<<<< HEAD
    def _get_block_traj(self, el):
        """
        """
        if self.trajfile:
            block = LammpsBlockInput("dump", "Dumping")
            txt = f"dump dum1 all custom {self.loginterval} {self.trajfile} "
            txt += "id type xu yu zu vx vy vz fx fy fz "
=======
    def _get_block_traj(self, atoms):
        """
        """
        if self.trajfile:
            el, Z, masses, charges = get_elements_Z_and_masses(atoms)
            block = LammpsBlockInput("dump", "Dumping")
            txt = f"dump dum1 all custom {self.loginterval} {self.trajfile} " + \
                  "id type xu yu zu vx vy vz fx fy fz "
>>>>>>> bc615af0
            txt += "element"
            block("dump", txt)
            block("dump_modify1", "dump_modify dum1 append yes")
            txt = "dump_modify dum1 element " + " ".join([p for p in el])
            block("dump_modify2", txt)
            return block
        else:
            pass

# ========================================================================== #
    def _get_neti(self):
        """
        Write the LAMMPS input neti in solids
        """
        blocks = []
<<<<<<< HEAD
        block0 = LammpsBlockInput("einstein params",
                                  "Integrators and variables for solid neti")
=======
        block0 = LammpsBlockInput("einstein params", "Integrators and variables for solid neti")
>>>>>>> bc615af0
        for iel, el in enumerate(self.elem):
            txt = f"fix ff{el} {el} ti/spring " + \
                  f"{self.k[iel]} {self.nsteps} {self.nsteps_eq} " + \
                  "function 2"
            block0(f"ti_spring_{el}", txt)
            block0("dE", f"variable dE equal (pe-f_ff{el})/atoms")
        block0("lambda", f"variable lambda equal f_ff{self.elem[0]}[1]")
        blocks.append(block0)
<<<<<<< HEAD

        block1 = LammpsBlockInput("eq fwd",
                                  "Equilibration without Einstein potential")
=======
        
        block1 = LammpsBlockInput("eq fwd", "Equilibration without Einstein potential")
>>>>>>> bc615af0
        block1("run eq fwd", f"run {self.nsteps_eq}")
        blocks.append(block1)

        block2 = LammpsBlockInput("fwd", "Forward Integration")
<<<<<<< HEAD
        block2("write fwd", "fix f4 all print 1 \"${dE} ${lambda}\" " +
                            "screen no append forward.dat title " +
                            "\"# pe  lambda\"")
        block2("run fwd", f"run {self.nsteps}")
        block2("unifx write fwd", "unfix f4")
        blocks.append(block2)

        block3 = LammpsBlockInput("eq bwd",
                                  "Equilibration with only Einstein potential")
=======
        block2("write fwd", "fix f4 all print 1 \"${dE} ${lambda}\" " + \
                   "screen no append forward.dat title \"# pe  lambda\"")
        block2("run fwd",f"run {self.nsteps}")
        block2("unifx write fwd", "unfix f4")
        blocks.append(block2)

        block3 = LammpsBlockInput("eq bwd", "Equilibration with only Einstein potential")
>>>>>>> bc615af0
        block3("run eq bwd", f"run {self.nsteps_eq}")
        blocks.append(block3)

        block4 = LammpsBlockInput("bwd", "Backward Integration")
<<<<<<< HEAD
        block4("write bwd", "fix f4 all print 1 \"${dE} ${lambda}\" " +
                            "screen no append backward.dat title " +
                            "\"# pe  lambda\"")
        blocks.append(block4)

        return blocks

        block4 = LammpsBlockInput("bwd", "Backward Integration")
        block4("write bwd", "fix f4 all print 1 \"${dE} ${lambda}\" " +
               "screen no append backward.dat title \"# pe  lambda\"")
        blocks.append(block4)

        return blocks

=======
        block4("write bwd", "fix f4 all print 1 \"${dE} ${lambda}\" " + \
                   "screen no append backward.dat title \"# pe  lambda\"")
        blocks.append(block4)

        return blocks
    
>>>>>>> bc615af0
# ========================================================================== #
    def log_recap_state(self):
        """
        """
        if self.damp is None:
            damp = 100 * self.dt

        msg = "Thermodynamic Integration using Frenkel-Ladd " + \
              "path and an Einstein crystal\n"
        msg += f"Temperature :                   {self.temperature}\n"
        msg += f"Langevin damping :              {damp} fs\n"
        msg += f"Timestep :                      {self.dt} fs\n"
        msg += f"Number of steps :               {self.nsteps}\n"
        msg += f"Number of equilibration steps : {self.nsteps_eq}\n"
        if self.k is None:
            msg += "Reference einstein crystal to be computed\n"
        else:
            msg += "Reference einstein crystal spring :\n"
            for iel, e in enumerate(self.elem):
                msg += f"    For {e} :                   " + \
                       f"k = {self.k[iel]} eV/angs^2\n"
        return msg
<|MERGE_RESOLUTION|>--- conflicted
+++ resolved
@@ -1,39 +1,19 @@
 """
-<<<<<<< HEAD
 // Copyright (C) 2022-2024 MLACS group (PR, AC)
-=======
-// Copyright (C) 2022-2024 MLACS group (AC)
->>>>>>> bc615af0
 // This file is distributed under the terms of the
 // GNU General Public License, see LICENSE.md
 // or http://www.gnu.org/copyleft/gpl.txt .
 // For the initials of contributors, see CONTRIBUTORS.md
 """
-<<<<<<< HEAD
 
 import numpy as np
 from ase.units import kB, GPa
-=======
-
-from subprocess import call
-
-import numpy as np
-from ase.units import kB
->>>>>>> bc615af0
 
 from ..core.manager import Manager
 from ..utilities.thermo import (free_energy_harmonic_oscillator,
                                 free_energy_com_harmonic_oscillator)
 from ..utilities.io_lammps import get_msd_input
-<<<<<<< HEAD
 from ..utilities.io_lammps import LammpsBlockInput
-=======
-from ..utilities.io_lammps import (LammpsInput,
-                                   EmptyLammpsBlockInput,
-                                   LammpsBlockInput)
-from ..state.lammps_state import LammpsState
-from .thermostate import ThermoState
->>>>>>> bc615af0
 
 from ..state.lammps_state import LammpsState
 from .thermostate import ThermoState
@@ -80,13 +60,6 @@
         If ``None``, a short simulation is run to determine the optimal value.
         Default ``None``
 
-<<<<<<< HEAD
-=======
-    equilibrate: :class:`Bool` (optional)
-        Equilibrate the ideal strucutre at zero or finite pressure.
-        Default ``True``
-
->>>>>>> bc615af0
     dt: :class:`int` (optional)
         Timestep for the simulations, in fs. Default ``1``
 
@@ -94,26 +67,20 @@
         Damping parameter.
         If ``None``, a damping parameter of  1000 x dt is used.
 
-<<<<<<< HEAD
     pdamp: :class:`float` (optional)
         Pressure damping parameter, used is the pressure is not `None`
         By default, this correspond to 1000 times the timestep.
 
-=======
->>>>>>> bc615af0
     nsteps: :class:`int` (optional)
         Number of production steps. Default ``10000``.
 
     nsteps_eq: :class:`int` (optional)
         Number of equilibration steps. Default ``5000``.
 
-<<<<<<< HEAD
     nsteps_md: :class:`int` (optional)
         Number of steps used to compute the spring constants.
         Default `25000`
 
-=======
->>>>>>> bc615af0
     nsteps_averaging: :class:`int` (optional)
         Number of step for equilibrate ideal structure
         at zero or finite pressure.
@@ -140,10 +107,6 @@
 
     loginterval : :class:`int` (optional)
         Number of steps between MLMD logging. Default ``50``.
-<<<<<<< HEAD
-=======
-
->>>>>>> bc615af0
     """
     def __init__(self,
                  atoms,
@@ -242,11 +205,7 @@
     def compute_msd(self):
         """
         """
-<<<<<<< HEAD
         msd_state = LammpsState(self.temperature,
-=======
-        msd_state = LammpsState(self.temperature, 
->>>>>>> bc615af0
                                 pressure=self.pressure,
                                 nsteps=self.nsteps_msd,
                                 nsteps_eq=self.nsteps_eq,
@@ -254,7 +213,6 @@
                                 blocks=get_msd_input(self, 'msd.dat'),
                                 workdir=self.workdir,
                                 folder=self.folder,
-<<<<<<< HEAD
                                 subfolder='MSD',
                                 rng=self.rng)
 
@@ -262,14 +220,6 @@
                                self.pair_style,
                                self.pair_coeff)
 
-=======
-                                subfolder='MSD')
-    
-        msd_state.run_dynamics(self.atoms,
-                               self.pair_style,
-                               self.pair_coeff)
-        
->>>>>>> bc615af0
         kall = []
         with open("msd.dat", "w") as f:
             for e in self.elem:
@@ -390,11 +340,7 @@
 
         """
         if self.damp is None:
-<<<<<<< HEAD
             self.damp = "$(100*dt)"
-=======
-             self.damp = "$(100*dt)"
->>>>>>> bc615af0
 
         temp = self.temperature
         self.info_dynamics["temperature"] = temp
@@ -403,11 +349,7 @@
 
         block = LammpsBlockInput("thermostat", "Integrators")
         block("timestep", f"timestep {self.dt / 1000}")
-<<<<<<< HEAD
         block("momenta", "velocity all create " +
-=======
-        block("momenta", f"velocity all create " +\
->>>>>>> bc615af0
               f"{temp} {langevinseed} dist gaussian")
         # If we are using Langevin, we want to remove the random part
         # of the forces
@@ -424,7 +366,6 @@
         return block
 
 # ========================================================================== #
-<<<<<<< HEAD
     def _get_block_traj(self, el):
         """
         """
@@ -432,16 +373,6 @@
             block = LammpsBlockInput("dump", "Dumping")
             txt = f"dump dum1 all custom {self.loginterval} {self.trajfile} "
             txt += "id type xu yu zu vx vy vz fx fy fz "
-=======
-    def _get_block_traj(self, atoms):
-        """
-        """
-        if self.trajfile:
-            el, Z, masses, charges = get_elements_Z_and_masses(atoms)
-            block = LammpsBlockInput("dump", "Dumping")
-            txt = f"dump dum1 all custom {self.loginterval} {self.trajfile} " + \
-                  "id type xu yu zu vx vy vz fx fy fz "
->>>>>>> bc615af0
             txt += "element"
             block("dump", txt)
             block("dump_modify1", "dump_modify dum1 append yes")
@@ -457,12 +388,8 @@
         Write the LAMMPS input neti in solids
         """
         blocks = []
-<<<<<<< HEAD
         block0 = LammpsBlockInput("einstein params",
                                   "Integrators and variables for solid neti")
-=======
-        block0 = LammpsBlockInput("einstein params", "Integrators and variables for solid neti")
->>>>>>> bc615af0
         for iel, el in enumerate(self.elem):
             txt = f"fix ff{el} {el} ti/spring " + \
                   f"{self.k[iel]} {self.nsteps} {self.nsteps_eq} " + \
@@ -471,19 +398,13 @@
             block0("dE", f"variable dE equal (pe-f_ff{el})/atoms")
         block0("lambda", f"variable lambda equal f_ff{self.elem[0]}[1]")
         blocks.append(block0)
-<<<<<<< HEAD
 
         block1 = LammpsBlockInput("eq fwd",
                                   "Equilibration without Einstein potential")
-=======
-        
-        block1 = LammpsBlockInput("eq fwd", "Equilibration without Einstein potential")
->>>>>>> bc615af0
         block1("run eq fwd", f"run {self.nsteps_eq}")
         blocks.append(block1)
 
         block2 = LammpsBlockInput("fwd", "Forward Integration")
-<<<<<<< HEAD
         block2("write fwd", "fix f4 all print 1 \"${dE} ${lambda}\" " +
                             "screen no append forward.dat title " +
                             "\"# pe  lambda\"")
@@ -493,20 +414,10 @@
 
         block3 = LammpsBlockInput("eq bwd",
                                   "Equilibration with only Einstein potential")
-=======
-        block2("write fwd", "fix f4 all print 1 \"${dE} ${lambda}\" " + \
-                   "screen no append forward.dat title \"# pe  lambda\"")
-        block2("run fwd",f"run {self.nsteps}")
-        block2("unifx write fwd", "unfix f4")
-        blocks.append(block2)
-
-        block3 = LammpsBlockInput("eq bwd", "Equilibration with only Einstein potential")
->>>>>>> bc615af0
         block3("run eq bwd", f"run {self.nsteps_eq}")
         blocks.append(block3)
 
         block4 = LammpsBlockInput("bwd", "Backward Integration")
-<<<<<<< HEAD
         block4("write bwd", "fix f4 all print 1 \"${dE} ${lambda}\" " +
                             "screen no append backward.dat title " +
                             "\"# pe  lambda\"")
@@ -521,14 +432,13 @@
 
         return blocks
 
-=======
-        block4("write bwd", "fix f4 all print 1 \"${dE} ${lambda}\" " + \
-                   "screen no append backward.dat title \"# pe  lambda\"")
+        block4 = LammpsBlockInput("bwd", "Backward Integration")
+        block4("write bwd", "fix f4 all print 1 \"${dE} ${lambda}\" " +
+               "screen no append backward.dat title \"# pe  lambda\"")
         blocks.append(block4)
 
         return blocks
-    
->>>>>>> bc615af0
+
 # ========================================================================== #
     def log_recap_state(self):
         """
@@ -550,4 +460,4 @@
             for iel, e in enumerate(self.elem):
                 msg += f"    For {e} :                   " + \
                        f"k = {self.k[iel]} eV/angs^2\n"
-        return msg
+        return msg