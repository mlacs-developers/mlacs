--- conflicted
+++ resolved
@@ -13,14 +13,8 @@
 from ..utilities.thermo import (free_energy_harmonic_oscillator,
                                 free_energy_com_harmonic_oscillator)
 from ..utilities.io_lammps import get_msd_input
-<<<<<<< HEAD
-from ..utilities.io_lammps import (LammpsInput,
-                                   EmptyLammpsBlockInput,
-                                   LammpsBlockInput)
-=======
 from ..utilities.io_lammps import LammpsBlockInput
 
->>>>>>> d8563275
 from ..state.lammps_state import LammpsState
 from .thermostate import ThermoState
 
@@ -208,11 +202,7 @@
     def compute_msd(self):
         """
         """
-<<<<<<< HEAD
-        msd_state = LammpsState(self.temperature, 
-=======
         msd_state = LammpsState(self.temperature,
->>>>>>> d8563275
                                 pressure=self.pressure,
                                 nsteps=self.nsteps_msd,
                                 nsteps_eq=self.nsteps_eq,
@@ -221,19 +211,11 @@
                                 workdir=self.workdir,
                                 folder=self.folder,
                                 subfolder='MSD')
-<<<<<<< HEAD
-    
+
         msd_state.run_dynamics(self.atoms,
                                self.pair_style,
                                self.pair_coeff)
-        
-=======
-
-        msd_state.run_dynamics(self.atoms,
-                               self.pair_style,
-                               self.pair_coeff)
-
->>>>>>> d8563275
+
         kall = []
         with open("msd.dat", "w") as f:
             for e in self.elem:
@@ -359,11 +341,7 @@
 
         """
         if self.damp is None:
-<<<<<<< HEAD
-             self.damp = "$(100*dt)"
-=======
             self.damp = "$(100*dt)"
->>>>>>> d8563275
 
         temp = self.temperature
         self.info_dynamics["temperature"] = temp
@@ -372,11 +350,7 @@
 
         block = LammpsBlockInput("thermostat", "Integrators")
         block("timestep", f"timestep {self.dt / 1000}")
-<<<<<<< HEAD
-        block("momenta", f"velocity all create " +\
-=======
         block("momenta", "velocity all create " +
->>>>>>> d8563275
               f"{temp} {langevinseed} dist gaussian")
         # If we are using Langevin, we want to remove the random part
         # of the forces
@@ -393,16 +367,6 @@
         return block
 
 # ========================================================================== #
-<<<<<<< HEAD
-    def _get_block_traj(self, atoms):
-        """
-        """
-        if self.trajfile:
-            el, Z, masses, charges = get_elements_Z_and_masses(atoms)
-            block = LammpsBlockInput("dump", "Dumping")
-            txt = f"dump dum1 all custom {self.loginterval} {self.trajfile} " + \
-                  "id type xu yu zu vx vy vz fx fy fz "
-=======
     def _get_block_traj(self, el):
         """
         """
@@ -410,7 +374,6 @@
             block = LammpsBlockInput("dump", "Dumping")
             txt = f"dump dum1 all custom {self.loginterval} {self.trajfile} "
             txt += "id type xu yu zu vx vy vz fx fy fz "
->>>>>>> d8563275
             txt += "element"
             block("dump", txt)
             block("dump_modify1", "dump_modify dum1 append yes")
@@ -426,12 +389,8 @@
         Write the LAMMPS input neti in solids
         """
         blocks = []
-<<<<<<< HEAD
-        block0 = LammpsBlockInput("einstein params", "Integrators and variables for solid neti")
-=======
         block0 = LammpsBlockInput("einstein params",
                                   "Integrators and variables for solid neti")
->>>>>>> d8563275
         for iel, el in enumerate(self.elem):
             txt = f"fix ff{el} {el} ti/spring " + \
                   f"{self.k[iel]} {self.nsteps} {self.nsteps_eq} " + \
@@ -440,27 +399,13 @@
             block0("dE", f"variable dE equal (pe-f_ff{el})/atoms")
         block0("lambda", f"variable lambda equal f_ff{self.elem[0]}[1]")
         blocks.append(block0)
-<<<<<<< HEAD
-        
-        block1 = LammpsBlockInput("eq fwd", "Equilibration without Einstein potential")
-=======
 
         block1 = LammpsBlockInput("eq fwd",
                                   "Equilibration without Einstein potential")
->>>>>>> d8563275
         block1("run eq fwd", f"run {self.nsteps_eq}")
         blocks.append(block1)
 
         block2 = LammpsBlockInput("fwd", "Forward Integration")
-<<<<<<< HEAD
-        block2("write fwd", "fix f4 all print 1 \"${dE} ${lambda}\" " + \
-                   "screen no append forward.dat title \"# pe  lambda\"")
-        block2("run fwd",f"run {self.nsteps}")
-        block2("unifx write fwd", "unfix f4")
-        blocks.append(block2)
-
-        block3 = LammpsBlockInput("eq bwd", "Equilibration with only Einstein potential")
-=======
         block2("write fwd", "fix f4 all print 1 \"${dE} ${lambda}\" " +
                             "screen no append forward.dat title " +
                             "\"# pe  lambda\"")
@@ -470,19 +415,10 @@
 
         block3 = LammpsBlockInput("eq bwd",
                                   "Equilibration with only Einstein potential")
->>>>>>> d8563275
         block3("run eq bwd", f"run {self.nsteps_eq}")
         blocks.append(block3)
 
         block4 = LammpsBlockInput("bwd", "Backward Integration")
-<<<<<<< HEAD
-        block4("write bwd", "fix f4 all print 1 \"${dE} ${lambda}\" " + \
-                   "screen no append backward.dat title \"# pe  lambda\"")
-        blocks.append(block4)
-
-        return blocks
-    
-=======
         block4("write bwd", "fix f4 all print 1 \"${dE} ${lambda}\" " +
                             "screen no append backward.dat title " +
                             "\"# pe  lambda\"")
@@ -490,7 +426,13 @@
 
         return blocks
 
->>>>>>> d8563275
+        block4 = LammpsBlockInput("bwd", "Backward Integration")
+        block4("write bwd", "fix f4 all print 1 \"${dE} ${lambda}\" " + \
+                   "screen no append backward.dat title \"# pe  lambda\"")
+        blocks.append(block4)
+
+        return blocks
+    
 # ========================================================================== #
     def log_recap_state(self):
         """
