--- conflicted
+++ resolved
@@ -110,22 +110,8 @@
         self.gjf = gjf
 
         # Free energy calculation before sweep
-        if self.fe_init is None:
-<<<<<<< HEAD
-            if phase=='solid':
-                self.state = EinsteinSolidState(atoms,          
-                                                pair_style,     
-                                                pair_coeff,     
-                                                t_start,
-                                                pressure,
-                                                fcorr1=None,    
-                                                fcorr2=None,    
-                                                k=None,         
-                                                dt=dt,           
-                                                damp=None,      
-                                                nsteps=10000,   
-                                                nsteps_eq=5000, 
-=======
+        if self.fe_init is None: 
+
             if phase == 'solid':
                 self.state = EinsteinSolidState(atoms,
                                                 pair_style,
@@ -138,7 +124,6 @@
                                                 damp=None,
                                                 nsteps=10000,
                                                 nsteps_eq=5000,
->>>>>>> 8166eea1
                                                 nsteps_msd=25000,
                                                 rng=None,
                                                 suffixdir=None,
@@ -147,21 +132,8 @@
                                                 interval=500,
                                                 loginterval=50,
                                                 trajinterval=50)
-<<<<<<< HEAD
-            elif phase=='liquid':
-                self.state = UFLiquidState(atoms,         
-                                           pair_style,    
-                                           pair_coeff,    
-                                           t_start,
-                                           pressure,
-                                           fcorr1=None,   
-                                           fcorr2=None,   
-                                           p=50,          
-                                           sigma=2.0,     
-                                           dt=dt,          
-                                           damp=None,     
-                                           nsteps=10000,  
-=======
+
+ 
             elif phase == 'liquid':
                 self.state = UFLiquidState(atoms,
                                            pair_style,
@@ -174,7 +146,6 @@
                                            dt=dt,
                                            damp=None,
                                            nsteps=10000,
->>>>>>> 8166eea1
                                            nsteps_eq=5000,
                                            rng=None,
                                            suffixdir=None,
