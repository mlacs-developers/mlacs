--- conflicted
+++ resolved
@@ -272,13 +272,8 @@
         return fname
 
 # ========================================================================== #
-<<<<<<< HEAD
-    @subfolder
-    def get_coef(self):
-=======
     @Manager.exec_from_subsubdir
-    def read_mlip(self, filename=None):
->>>>>>> 45ac5492
+    def get_coef(self, filename=None):
         """
         Read MLIP coefficients from a file.
         """
