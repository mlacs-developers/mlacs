--- conflicted
+++ resolved
@@ -5,17 +5,10 @@
 // or http://www.gnu.org/copyleft/gpl.txt .
 // For the initials of contributors, see CONTRIBUTORS.md
 """
-<<<<<<< HEAD
-from pathlib import Path
-import numpy as np
-from ..core.manager import Manager
-from ase import Atoms
-=======
 
 import numpy as np
 from ..core.manager import Manager
 
->>>>>>> d8563275
 
 # ========================================================================== #
 # ========================================================================== #
@@ -133,135 +126,4 @@
             w_s.extend(w[i] * np.ones(6) / 6)
         w_f = np.r_[w_f] / np.sum(np.r_[w_f])
         w_s = np.r_[w_s] / np.sum(np.r_[w_s])
-<<<<<<< HEAD
-        return w_e, w_f, w_s
-
-
-# ========================================================================== #
-# ========================================================================== #
-class UniformWeight(WeightingPolicy):
-    """
-    Class that gives uniform weight in MLACS.
-
-    Parameters
-    ----------
-    nthrow: :class:`int`
-        Number of configurations to ignore when doing the fit.
-        Three cases :
-
-        1. If nconf > 2*nthrow, remove the nthrow first configuration
-        2. If nthrow < nconf < 2*nthrow, remove the nconf-nthrow first conf
-        3. If nconf < nthrow, keep all conf
-
-    """
-
-    def __init__(self, nthrow=0, energy_coefficient=1.0,
-                 forces_coefficient=1.0, stress_coefficient=1.0,
-                 database=None, weight=None, **kwargs):
-        self.nthrow = nthrow
-        WeightingPolicy.__init__(
-                self,
-                energy_coefficient=energy_coefficient,
-                forces_coefficient=forces_coefficient,
-                stress_coefficient=stress_coefficient,
-                database=database, weight=weight, **kwargs)
-
-# ========================================================================== #
-    @Manager.exec_from_subsubdir
-    def compute_weight(self, coef, f_mlipE):
-        """
-        Compute Uniform Weight taking into account nthrow :
-        """
-        fname = "MLIP.weight"
-        if (filepath := Path(fname)).exists():
-            filepath.unlink()
-
-        nconf = len(self.matsize)
-        to_remove = 0
-        if nconf > 2*self.nthrow:
-            to_remove = self.nthrow
-        elif nconf > self.nthrow:
-            to_remove = nconf-self.nthrow
-
-        w = np.ones(nconf-to_remove) / (nconf-to_remove)
-        w = np.r_[np.zeros(to_remove), w]
-        self.weight = w
-
-        header = "Using Uniform weighting\n"
-        np.savetxt(fname, self.weight, header=header, fmt="%25.20f")
-        return header, fname
-
-# ========================================================================== #
-    def update_database(self, atoms):
-        """
-        """
-        if isinstance(atoms, Atoms):
-            atoms = [atoms]
-        self.matsize.extend([len(a) for a in atoms])
-
-
-# ========================================================================== #
-# ========================================================================== #
-class IncreasingWeight(WeightingPolicy):
-    """
-    Class that gives increasing weight with the index of a configuration
-    in MLACS.
-    This weighting policy has been though for structural optimization.
-
-    nthrow: :class: int
-        Number of configurations to ignore when doing the fit.
-        Three cases :
-         1. If nconf > 2*nthrow, remove the nthrow first configuration
-         2. If nthrow < nconf < 2*nthrow, remove the nconf-nthrow first conf
-         3. If nconf < nthrow, keep all conf
-    """
-
-    def __init__(self, nthrow=0, power=1, energy_coefficient=1.0,
-                 forces_coefficient=1.0, stress_coefficient=1.0,
-                 database=None, weight=None):
-        self.nthrow = nthrow
-        self.power = power
-        WeightingPolicy.__init__(
-                self,
-                energy_coefficient=energy_coefficient,
-                forces_coefficient=forces_coefficient,
-                stress_coefficient=stress_coefficient,
-                database=database, weight=weight)
-
-# ========================================================================== #
-    @Manager.exec_from_subsubdir
-    def compute_weight(self, coef, f_mlipE):
-        """
-        Compute Increasing Weight taking into account nthrow :
-        """
-        fname = "MLIP.weight"
-        if (filepath := Path(fname)).exists():
-            filepath.unlink()
-
-        nconf = len(self.matsize)
-        to_remove = 0
-        if nconf > 2*self.nthrow:
-            to_remove = self.nthrow
-        elif nconf > self.nthrow:
-            to_remove = nconf-self.nthrow
-
-        w = (np.arange(nconf-to_remove, dtype=float) + 1)**self.power
-        w /= w.sum()
-        w = np.r_[np.zeros(to_remove), w]
-        self.weight = w
-
-        header = "Using Increasing weighting\n"
-        np.savetxt(fname, self.weight, header=header, fmt="%25.20f")
-        return header, fname
-
-# ========================================================================== #
-    def update_database(self, atoms):
-        """
-        Update the database.
-        """
-        if isinstance(atoms, Atoms):
-            atoms = [atoms]
-        self.matsize.extend([len(a) for a in atoms])
-=======
-        return w_e, w_f, w_s
->>>>>>> d8563275
+        return w_e, w_f, w_s