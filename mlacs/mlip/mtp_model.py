"""
// Copyright (C) 2022-2024 MLACS group (AC, RB)
// This file is distributed under the terms of the
// GNU General Public License, see LICENSE.md
// or http://www.gnu.org/copyleft/gpl.txt .
// For the initials of contributors, see CONTRIBUTORS.md
"""

from pathlib import Path
from subprocess import run, Popen, PIPE
from os import symlink
import shutil
import shlex

import numpy as np
from ase.calculators.lammpsrun import LAMMPS
from ase.units import GPa

from .descriptor import BlankDescriptor
from .mlip_manager import SelfMlipManager
from ..utilities import compute_correlation
from ..utilities.io import write_cfg, read_cfg_data


default_mtp_parameters = dict(level=8,
                              radial_basis_type="RBChebyshev",
                              min_dist=1.0,
                              max_dist=5.0,
                              radial_basis_size=8)

default_fit_parameters = dict(scale_by_forces=0,
                              max_iter=100,
                              bfgs_conv_tol=1e-3,
                              weighting="vibrations",
                              weight_scaling=None,
                              weight_scaling_forces=None,
                              init_params="random",
                              update_mindist=True)


# ========================================================================== #
# ========================================================================== #
class MomentTensorPotential(SelfMlipManager):
    """
    Interface to the Moment Tensor Potential of the MLIP package.

    Parameters
    ----------
    atoms: :class:`ase.Atoms`
        Prototypical configuration for the MLIP. Should have the desired
        species.

    mlpbin: :class:`str`
        The path to the  `mlp` binary. If mpi is desired, the command
        should be set as 'mpirun /path/to/mlp'

    mtp_parameters: :class:`dict`
        The dictionnary with inputs for the potential.

        The default values are set to

        - level = 8
        - radial_basis_type = 'RBChebyshev'
        - min_dist=1.0,
        - max_dist=5.0,
        - radial_basis_size=8

    fit_parameters: :class:`dict`
        The parameters for the fit of the potential

        The default parameters are set to
            - scale_by_forces=0
            - max_iter=1000
            - bfgs_conv_tol=1e-3
            - weighting='vibrations'
            - (weight_scaling=1, weight_scaling_forces=0 for MLIP-3)
            - init_params='random'
            - update_mindist=False

    Examples
    --------

    >>> from ase.io import read
    >>> confs = read('Trajectory.traj', index=':')
    >>>
    >>> from mlacs.mlip import MomentTensorPotential
    >>> mlip = MomentTensorPotential(confs[0], mtp_parameters=dict(level=6))
    >>> mlip.update_matrices(confs)
    >>> mlip.train_mlip()
    """
    def __init__(self,
                 atoms,
                 mlpbin="mlp",
                 mtp_parameters={},
                 fit_parameters={},
                 folder='MTP',
                 **kwargs):

        self.cmd = mlpbin
        self.version = 2
        testcmd = shlex.split(f'{mlpbin} list')
        mlp_info = Popen(testcmd, stdout=PIPE).communicate()[0]
        if b'calculate_efs' in mlp_info:
            self.version = 3

        SelfMlipManager.__init__(self,
                                 descriptor=BlankDescriptor(atoms),
                                 weight=None,
                                 folder=folder,
                                 **kwargs)

        self.level = mtp_parameters.pop("level", 8)
        if self.level % 2 or self.level > 28:
            msg = "Only even number between 2 and 28 are available as level"
            raise ValueError(msg)
        self.mtp_parameters = default_mtp_parameters
        for key in mtp_parameters.keys():
            if key not in list(default_mtp_parameters.keys()):
                msg = f"{key} is not a parameter for the MTP potential"
                raise ValueError(msg)
        self.mtp_parameters.update(mtp_parameters)

        self.fit_parameters = default_fit_parameters
        self.fit_parameters.update(fit_parameters)

# ========================================================================== #
    def read_parent_mlip(self, traj):
        """
        Get a list of all the mlip that have generated a conf in traj
        and get the coefficients of all these mlip
        """
        parent_mlip = []
        mlip_coef = []
        # Make the MBAR variable Nk and mlip_coef
        for state in traj:
            for conf in state:
                if "parent_mlip" not in conf.info:  # Initial or training
                    continue
                else:  # A traj
                    model = conf.info['parent_mlip']
                    if not Path(model).exists:
                        err = "Some parent MLIP are missing. "
                        err += "Rerun MLACS with DatabaseCalculator and "
                        err += "OtfMlacs.keep_tmp_files=True on your traj"
                        raise FileNotFoundError(err)
                    if model not in parent_mlip:  # New state
                        parent_mlip.append(model)
                        coef = model
                        mlip_coef.append(coef)
        return parent_mlip, np.array(mlip_coef)

# ========================================================================== #
    def next_coefs(self, mlip_coef):
        """
        Update MLACS just like train_mlip, but without actually computing
        the coefficients
        """
        pass

# ========================================================================== #
    def get_pair_style(self):
        if self.version == 3:
            return f"mlip load_from={self.subdir / 'pot.mtp'}"
        return f"mlip {self.subdir / 'mlip.ini'}"

# ========================================================================== #
    def get_pair_coeff(self):
        return ["* *"]

# ========================================================================== #
    def get_pair_style_coeff(self):
        return self.get_pair_style(), \
               self.get_pair_coeff()

# ========================================================================== #
    def train_mlip(self):
        """
        """
        # We need to remove the old subfolder. If calculation ended at
        # some specific weird moments, it can cause access problem
        # for the mlp binary otherwise
        if self.subfolder:
            if self.subsubdir.exists():
                shutil.rmtree(self.subsubdir)

        self.subsubdir.mkdir(parents=True, exist_ok=True)

        mtpfile = self.subdir / "pot.mtp"

        # Move old potential in new folder, to start BFGS from
        # previously trained MTP
        if mtpfile.exists():
            shutil.move(mtpfile, self.subsubdir / "pot.mtp")

        self._clean_folder()
        self._write_configurations()
        self._write_input()
        self._write_mtpfile()
        self._run_mlp()

        # Symlink new MTP in the main folder
        if self.subfolder:
            # We might need to remove the old symlink before the new one
            if mtpfile.exists():
                mtpfile.unlink()

            src = self.subsubdir / "pot.mtp"
<<<<<<< HEAD
            symlink(src, self.subdir / "pot.mtp")
=======
            if mtpfile.exists():
                mtpfile.unlink()
            symlink(src, mtpfile)
>>>>>>> 31a6a376

        with open(self.subdir / "mlip.ini", "w") as fd:
            fd.write(f"mtp-filename    {mtpfile}\n")
            fd.write("select           FALSE")

        idx_e, idx_f, idx_s = self._get_idx_fit()
        msg = "number of configurations for training: " + \
              f"{len(self.natoms[idx_e:]):}\n"
        msg += "number of atomic environments for training: " + \
               f"{self.natoms[idx_e:].sum():}\n"
        msg += self._compute_test(msg, idx_e)
        return msg

# ========================================================================== #
    def get_calculator(self):
        """
        Initialize a ASE calculator from the model
        """
        calc = LAMMPS(pair_style=self.pair_style,
                      pair_coeff=self.pair_coeff,
                      atom_style=self.atom_style,
                      keep_alive=False)
        if self.model_post is not None:
            calc.set(model_post=self.model_post)
        return calc

# ========================================================================== #
    def _clean_folder(self):
        """
        """
        files = ["train.cfg",
                 "mlip.ini",
                 "initpot.mtp",
                 "out.cfg"]
        for fn in files:
            if (filepath := self.subsubdir / fn).exists():
                filepath.unlink()

# ========================================================================== #
    def _write_configurations(self):
        """
        """
        idx_e, idx_f, idx_s = self._get_idx_fit()
        confs = self.configurations[idx_e:]
        chemmap = self.descriptor.elements
        write_cfg(self.subsubdir / "train.cfg", confs, chemmap)

# ========================================================================== #
    def _write_input(self):
        """
        """
        mtpfile = self.subsubdir / "pot.mtp"
        with open(self.subsubdir / "mlip.ini", "w") as fd:
            fd.write(f"mtp-filename    {mtpfile}\n")
            fd.write("select           FALSE")

# ========================================================================== #
    def _write_mtpfile(self):
        """
        """
        writenewmtp = True
        mtpfile = self.subsubdir / "initpot.mtp"
        lvl = self.level
        level = f"level{lvl}"
        if (potfile := self.subsubdir / "pot.mtp").exists():
            import re
            with open(potfile, "r", encoding="ISO-8859-1") as fd:
                for line in fd.readlines():
                    if line.startswith("potential_name"):
                        oldlevel = int(re.search(r'\d+$', line).group())
                        break
            if oldlevel == lvl:
                potfile.rename(mtpfile)
                writenewmtp = False
        if writenewmtp:
            from . import _mtp_data
            leveltxt = getattr(_mtp_data, level)
            nel = self.descriptor.nel
            btype = self.mtp_parameters["radial_basis_type"]
            min_dist = self.mtp_parameters["min_dist"]
            max_dist = self.mtp_parameters["max_dist"]
            bsize = self.mtp_parameters["radial_basis_size"]
            with open(mtpfile, "w") as fd:
                fd.write("MTP\n")
                fd.write("version = 1.1.0\n")
                fd.write(f"potential_name = MTP-{level}\n")
                fd.write(f"species_count = {nel}\n")
                fd.write("potential_tag = \n")
                fd.write(f"radial_basis_type = {btype}\n")
                fd.write(f"min_dist = {min_dist}\n")
                fd.write(f"max_dist = {max_dist}\n")
                fd.write(f"radial_basis_size = {bsize}\n")
                fd.write(leveltxt)

# ========================================================================== #
    def _run_mlp(self):
        """
        """
        if self.version == 3:
            mlp_command = self._get_cmd_mlip3()
        else:
            mlp_command = self._get_cmd_mlip2()
        with open(self.subsubdir / "mlip.log", "w") as fd:
            mlp_handle = run(mlp_command.split(),
                             stderr=PIPE,
                             stdout=fd,
                             cwd=self.subsubdir)
        if mlp_handle.returncode != 0:
            msg = "mlp stopped with the exit code \n" + \
                  f"{mlp_handle.stderr.decode()}"
            raise RuntimeError(msg)

# ========================================================================== #
    def _get_cmd_mlip2(self):
        """
        Get mlp command from MLIP-2 package.
        """
        initpotfile = self.subsubdir / "initpot.mtp"
        potfile = self.subsubdir / "pot.mtp"
        trainfile = self.subsubdir / "train.cfg"
        cmd = self.cmd + f" train {initpotfile} {trainfile}"
        cmd += f" --trained-pot-name={potfile}"
        up_mindist = self.fit_parameters["update_mindist"]
        if up_mindist:
            cmd += " --update-mindist"
        init_params = self.fit_parameters["init_params"]
        cmd += f" --init-params={init_params}"
        max_iter = self.fit_parameters["max_iter"]
        cmd += f" --max-iter={max_iter}"
        bfgs_conv_tol = self.fit_parameters["bfgs_conv_tol"]
        cmd += f" --bfgs-conv-tol={bfgs_conv_tol}"
        scale_by_forces = self.fit_parameters["scale_by_forces"]
        cmd += f" --scale-by-force={scale_by_forces}"
        cmd += f" --energy-weight={self.weight.energy_coefficient}"
        cmd += f" --force-weight={self.weight.forces_coefficient}"
        cmd += f" --stress-weight={self.weight.stress_coefficient}"
        weighting = self.fit_parameters["weighting"]
        cmd += f" --weighting={weighting}"
        return cmd

# ========================================================================== #
    def _get_cmd_mlip3(self):
        """
        Get mlp command from MLIP-3 package.
        """
        initpotfile = self.subsubdir / "initpot.mtp"
        potfile = self.subsubdir / "pot.mtp"
        trainfile = self.subsubdir / "train.cfg"
        cmd = self.cmd + f" train {initpotfile} {trainfile}"
        cmd += f" --save_to={potfile}"
        # Default in MLIP-3 is mindist update, which is the opposite of MLIP-2.
        # Need to check this ...
        up_mindist = not self.fit_parameters["update_mindist"]
        cmd += f" --no_mindist_update={up_mindist}"
        if self.fit_parameters["init_params"] == "random":
            cmd += " --init_random=True"
        max_iter = self.fit_parameters["max_iter"]
        cmd += f" --iteration_limit={max_iter}"
        bfgs_conv_tol = self.fit_parameters["bfgs_conv_tol"]
        cmd += f" --tolerance={bfgs_conv_tol}"
        scale_by_forces = self.fit_parameters["scale_by_forces"]
        cmd += f" --scale_by_force={scale_by_forces}"
        cmd += f" --energy_weight={self.weight.energy_coefficient}"
        cmd += f" --force_weight={self.weight.forces_coefficient}"
        cmd += f" --stress_weight={self.weight.stress_coefficient}"
        w_scale = self.fit_parameters["weight_scaling"]
        w_f_scale = self.fit_parameters["weight_scaling_forces"]
        if w_scale is not None or w_f_scale is not None:
            if w_scale is not None:
                cmd += f" --weight_scaling={w_scale}"
            if w_f_scale is not None:
                cmd += f" --weight_scaling_forces={w_f_scale}"
            return cmd
        weighting = self.fit_parameters["weighting"]
        if weighting == "vibrations":
            cmd += " --weight_scaling=1 --weight_scaling_forces=0"
        elif weighting == "molecules":
            cmd += " --weight_scaling=0 --weight_scaling_forces=0"
        elif weighting == "structures":
            cmd += " --weight_scaling=2 --weight_scaling_forces=1"
        return cmd

# ========================================================================== #
    def _get_pair_style(self):
        return self.get_pair_style()

# ========================================================================== #
    def _get_pair_coeff(self):
        return self.get_pair_coeff()

# ========================================================================== #
    def predict(self, atoms, coef=None):
        msg = "Getting the MLIP energy from descriptor is not accessible " + \
              "for SelfMlipManager"
        raise NotImplementedError(msg)

# ========================================================================== #
    def _run_test(self):
        """
        """
        trainfile = self.subsubdir / "train.cfg"
        outfile = self.subsubdir / "out.cfg"
        potfile = self.subsubdir / "pot.mtp"
        mlp_command = self.cmd
        if self.version == 3:
            mlp_command += f" calculate_efs {potfile} {trainfile}"
            mlp_command += f" --output_filename={outfile}"
            outfile = self.subsubdir / "out.cfg.0"
        else:
            mlp_command += f" calc-efs {potfile} {trainfile} {outfile}"
        mlp_handle = run(mlp_command.split(),
                         stderr=PIPE)
        if mlp_handle.returncode != 0:
            msg = "mlp stopped with the exit code \n" + \
                  f"{mlp_handle.stderr.decode()}"
            raise RuntimeError(msg)
        e_mlip, f_mlip, s_mlip = read_cfg_data(outfile)
        return e_mlip, f_mlip, s_mlip

# ========================================================================== #
    def _compute_test(self, msg, idx_e):
        """
        """
        e_mlip, f_mlip, s_mlip = self._run_test()

        confs = self.configurations[idx_e:]
        e_dft = np.array([at.get_potential_energy() / len(at)for at in confs])
        f_dft = []
        s_dft = []
        for at in confs:
            f_dft.extend(at.get_forces().flatten())
            s_dft.extend(at.get_stress())

        rmse_e, mae_e, rsq_e = compute_correlation(np.c_[e_dft, e_mlip])
        rmse_f, mae_f, rsq_f = compute_correlation(np.c_[f_dft, f_mlip])
        rmse_s, mae_s, rsq_s = compute_correlation(np.c_[s_dft, s_mlip] / GPa)

        # Prepare message to the log
        msg += f"RMSE Energy    {rmse_e:.4f} eV/at\n"
        msg += f"MAE Energy     {mae_e:.4f} eV/at\n"
        msg += f"RMSE Forces    {rmse_f:.4f} eV/angs\n"
        msg += f"MAE Forces     {mae_f:.4f} eV/angs\n"
        msg += f"RMSE Stress    {rmse_s:.4f} GPa\n"
        msg += f"MAE Stress     {mae_s:.4f} GPa\n"
        msg += "\n"

        header = f"rmse: {rmse_e:.5f} eV/at,    " + \
                 f"mae: {mae_e:.5f} eV/at\n" + \
                 " True Energy           Predicted Energy"
        np.savetxt("MLIP-Energy_comparison.dat",
                   np.c_[e_dft, e_mlip],
                   header=header, fmt="%25.20f  %25.20f")
        header = f"rmse: {rmse_f:.5f} eV/angs   " + \
                 f"mae: {mae_f:.5f} eV/angs\n" + \
                 " True Forces           Predicted Forces"
        np.savetxt("MLIP-Forces_comparison.dat",
                   np.c_[f_dft, f_mlip],
                   header=header, fmt="%25.20f  %25.20f")
        header = f"rmse: {rmse_s:.5f} GPa       " + \
                 f"mae: {mae_s:.5f} GPa\n" + \
                 " True Stress           Predicted Stress"
        np.savetxt("MLIP-Stress_comparison.dat",
                   np.c_[s_dft, s_mlip] / GPa,
                   header=header, fmt="%25.20f  %25.20f")
        return msg

# ========================================================================== #
    def __str__(self):
        txt = f"Moment Tensor Potential, level = {self.level}"
        return txt

# ========================================================================== #
    def __repr__(self):
        txt = "Moment Tensor Potential\n"
        txt += "Parameters:\n"
        txt += "-----------\n"
        txt += "Descriptor:\n"
        txt += "-----------\n"
        txt += f"level :                 {self.level}\n"
        basis = self.mtp_parameters["radial_basis_type"]
        nbasis = self.mtp_parameters["radial_basis_size"]
        min_dist = self.mtp_parameters["min_dist"]
        max_dist = self.mtp_parameters["max_dist"]
        txt += f"radial basis function : {basis}\n"
        txt += f"Radial basis size :     {nbasis}\n"
        txt += f"Minimum distance :      {min_dist}\n"
        txt += f"Cutoff :                {max_dist}\n"
        return txt<|MERGE_RESOLUTION|>--- conflicted
+++ resolved
@@ -205,13 +205,7 @@
                 mtpfile.unlink()
 
             src = self.subsubdir / "pot.mtp"
-<<<<<<< HEAD
             symlink(src, self.subdir / "pot.mtp")
-=======
-            if mtpfile.exists():
-                mtpfile.unlink()
-            symlink(src, mtpfile)
->>>>>>> 31a6a376
 
         with open(self.subdir / "mlip.ini", "w") as fd:
             fd.write(f"mtp-filename    {mtpfile}\n")
