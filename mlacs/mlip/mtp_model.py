--- conflicted
+++ resolved
@@ -296,35 +296,11 @@
     def _run_mlp(self, subfolder):
         """
         """
-<<<<<<< HEAD
-        initpotfile = subfolder / "initpot.mtp"
-        potfile = subfolder / "pot.mtp"
-        trainfile = subfolder / "train.cfg"
-        mlp_command = self.cmd + f" train {initpotfile} {trainfile}"
-        mlp_command += f" --trained-pot-name={potfile}"
-        up_mindist = self.fit_parameters["update_mindist"]
-        if up_mindist:
-            mlp_command += " --update-mindist"
-        init_params = self.fit_parameters["init_params"]
-        mlp_command += f" --init-params={init_params}"
-        max_iter = self.fit_parameters["max_iter"]
-        mlp_command += f" --max-iter={max_iter}"
-        bfgs_conv_tol = self.fit_parameters["bfgs_conv_tol"]
-        mlp_command += f" --bfgs-conv-tol={bfgs_conv_tol}"
-        scale_by_forces = self.fit_parameters["scale_by_forces"]
-        mlp_command += f" --scale-by-force={scale_by_forces}"
-        mlp_command += f" --energy-weight={self.weight.energy_coefficient}"
-        mlp_command += f" --force-weight={self.weight.forces_coefficient}"
-        mlp_command += f" --stress-weight={self.weight.stress_coefficient}"
-        weighting = self.fit_parameters["weighting"]
-        mlp_command += f" --weighting={weighting}"
-=======
         if self.version == 3:
             mlp_command = self._get_cmd_mlip3(subfolder)
         else:
             mlp_command = self._get_cmd_mlip2(subfolder)
-        print(mlp_command)
->>>>>>> 9598be2a
+
         with open(subfolder / "mlip.log", "w") as fd:
             mlp_handle = run(mlp_command.split(),
                              stderr=PIPE,
