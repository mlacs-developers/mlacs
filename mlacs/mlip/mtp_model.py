--- conflicted
+++ resolved
@@ -152,7 +152,7 @@
         pass
 
 # ========================================================================== #
-    def get_pair_style(self, folder):
+    def get_pair_style(self):
         if self.version == 3:
             return f"mlip load_from={self.subdir / 'pot.mtp'}"
         return f"mlip {self.subdir / 'mlip.ini'}"
@@ -197,7 +197,7 @@
             src = self.subsubdir / "pot.mtp"
             symlink(src, mtpfile)
 
-        with open(self.path / "mlip.ini", "w") as fd:
+        with open(self.subdir / "mlip.ini", "w") as fd:
             fd.write(f"mtp-filename    {mtpfile}\n")
             fd.write("select           FALSE")
 
@@ -297,15 +297,8 @@
         if self.version == 3:
             mlp_command = self._get_cmd_mlip3()
         else:
-<<<<<<< HEAD
-            mlp_command = self._get_cmd_mlip2(subfolder)
-
-        with open(subfolder / "mlip.log", "w") as fd:
-=======
             mlp_command = self._get_cmd_mlip2()
-        print(mlp_command)
         with open(self.subsubdir / "mlip.log", "w") as fd:
->>>>>>> 45ac5492
             mlp_handle = run(mlp_command.split(),
                              stderr=PIPE,
                              stdout=fd,
