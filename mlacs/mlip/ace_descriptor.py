--- conflicted
+++ resolved
@@ -159,12 +159,9 @@
                  bconf_dict=None, loss_dict=None, fitting_dict=None,
                  backend_dict=None, nworkers=None):
 
-<<<<<<< HEAD
-=======
         if not ispyace:
             raise ValueError("Could not import pyace")
 
->>>>>>> 39bbb63b
         self.cmd = get_lammps_command()
         self._verify_dependency()
 
