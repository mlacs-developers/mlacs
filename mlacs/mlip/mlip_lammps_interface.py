--- conflicted
+++ resolved
@@ -44,12 +44,8 @@
     rcut: :class:`float` (optional)
         Cutoff radius for the MLIP. Default ``5.0``.
     model: :class:`string` (optional)
-<<<<<<< HEAD
-        ``\"linear\"``, ``\"quadratic\"`` or ``\"nn\"``, the model used for the MLIP.
-=======
         ``\"linear\"``, ``\"quadratic\"`` or ``\"nn\"``,
         the model used for the MLIP.
->>>>>>> 336e3a40
         Default ``\"linear\"``.
     style: :class:`string` (optional)
         ``\"snap\"`` or ``\"so3\"``, the descriptor used for the MLIP.
