--- conflicted
+++ resolved
@@ -298,11 +298,10 @@
                 f.write("bnormflag    1\n")
 
 # ========================================================================== #
-    def write_mlip_model_polynomial(self, coefficients):
+    def write_mlip_model(self, coefficients):
         """
         Function to write the mliap.model parameter files of the MLIP
         """
-        assert self.model in ["linear", "quadratic"]
         # We get the reference potential to write it in the file
         pair_style, pair_coeff, model_post = \
             self.get_pair_coeff_and_style(coefficients[-1])
@@ -342,103 +341,6 @@
             if self.model in ["linear", "quadratic"]:
                 f.write(f"{len(self.elements)}  {self.ndescriptors+1}\n")
                 np.savetxt(f, coefficients, fmt="%35.30f")
-<<<<<<< HEAD
-
-# ========================================================================== #
-    def write_mlip_model_nn(self,
-                            scale0,
-                            scale1,
-                            results,
-                            nnodes,
-                            activation):
-        """
-        Function to write the mliap.model parameter files of the MLIP
-        """
-        assert self.model == "nn"
-
-        # First we count the number of parameters
-        nparams = 0
-        nlayer = len(nnodes)
-        for ilay in range(nlayer):
-            name = f"layer{ilay}"
-            param = results[name]
-            nparams += param.size
-
-        # We get the reference potential to write it in the file
-        pair_style, pair_coeff, model_post = \
-            self.get_pair_coeff_and_style()
-        atom_style, bond_style, bond_coeff, angle_style, angle_coeff = \
-            self.get_bond_angle_coeff_and_style()
-
-        with open("MLIP.model", "w") as f:
-            f.write("# ")
-            # Adding a commment line to know what elements are fitted here
-            for elements in self.elements:
-                f.write("{:} ".format(elements))
-            # One line to tell what are the parameters of the MLIP
-            f.write("MLIP parameters\n")
-            f.write("# Descriptor:  " + self.style + "\n")
-            f.write("# Model:       " + self.model + "\n")
-
-            # If there is a reference potential
-            # add some lines showing the LAMMPS parameters
-            f.write("# Parameters to be used in LAMMPS :\n")
-            if self.bond_style is not None:
-                f.write(f"#bond_style     {bond_style}\n")
-                for bc in bond_coeff:
-                    f.write(f"#bond_coeff    {bc}\n")
-                f.write(f"#angle_style     {angle_style}\n")
-                for angc in bond_coeff:
-                    f.write(f"#angle_coeff    {angc}\n")
-            f.write(f"# pair_style    {pair_style}\n")
-            for pc in pair_coeff:
-                f.write(f"# pair_coeff   {pc}\n")
-            if model_post is not None:
-                for mp in model_post:
-                    f.write(f"# {mp}")
-            f.write(f"# atom_style   {self.atom_style}\n")
-
-            f.write("\n")
-            f.write("# nelems   ncoefs\n")
-            f.write(f"{len(self.elements)}  {nparams}\n")
-            f.write(f"NET {self.ndescriptors} {len(nnodes)} ")
-            for func, num in zip(activation, nnodes):
-                f.write(f"{func} {num} ")
-            f.write("\n")
-            f.write("# scale0\n")
-            i = 0
-            # We write the rescaling parameters
-            for smin in scale0:
-                if i == 10:
-                    f.write("\n")
-                    i = 0
-                f.write(f"{smin:15.10f} ")
-                i += 1
-            f.write("\n")
-            f.write("# scale1\n")
-            i = 0
-            for smax in scale1:
-                if i == 10:
-                    f.write("\n")
-                    i = 0
-                f.write(f"{smax:15.10f} ")
-                i += 1
-            f.write("\n")
-
-            for ilay in range(nlayer):
-                name = f"layer{ilay}"
-                param = results[name]
-                f.write(f"# {name}\n")
-                i = 0
-                for p in param:
-                    if i == 10:
-                        f.write("\n")
-                        i = 0
-                    f.write(f"{p:15.10f} ")
-                    i += 1
-                f.write("\n")
-=======
->>>>>>> 3f99b7f3
 
 # ========================================================================== #
     def compute_fit_matrix(self, atoms):
