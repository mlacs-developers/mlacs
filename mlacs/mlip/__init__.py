"""
// Copyright (C) 2022-2024 MLACS group (AC, ON)
// This file is distributed under the terms of the
// GNU General Public License, see LICENSE.md
// or http://www.gnu.org/copyleft/gpl.txt .
// For the initials of contributors, see CONTRIBUTORS.md
"""

from .mlip_manager import MlipManager
from .descriptor import Descriptor, SumDescriptor
from .mliap_descriptor import MliapDescriptor
from .snap_descriptor import SnapDescriptor
from .mtp_model import MomentTensorPotential
from .linear_potential import LinearPotential
from .delta_learning import DeltaLearningPotential
from .spin_potential import SpinLatticePotential
from .mbar_manager import MbarManager
from .ace_descriptor import AceDescriptor
from .tensorpotential import TensorpotPotential
<<<<<<< HEAD
from .weights import UniformWeight, EnergyBasedWeight, FixedWeight

from .weighting_policy import UniformWeight, IncreasingWeight
=======
from .weights import (UniformWeight,
                      IncreasingWeight,
                      EnergyBasedWeight,
                      FixedWeight)

>>>>>>> d8563275
__all__ = ['MlipManager',
           'Descriptor',
           'SumDescriptor',
           'MliapDescriptor',
           'SnapDescriptor',
           'LinearPotential',
           'MomentTensorPotential',
           'DeltaLearningPotential',
           'SpinLatticePotential',
           'MbarManager',
           'UniformWeight',
           'EnergyBasedWeight',
           'FixedWeight',
           'AceDescriptor',
           'TensorpotPotential',
           'IncreasingWeight',]<|MERGE_RESOLUTION|>--- conflicted
+++ resolved
@@ -17,17 +17,11 @@
 from .mbar_manager import MbarManager
 from .ace_descriptor import AceDescriptor
 from .tensorpotential import TensorpotPotential
-<<<<<<< HEAD
-from .weights import UniformWeight, EnergyBasedWeight, FixedWeight
-
-from .weighting_policy import UniformWeight, IncreasingWeight
-=======
 from .weights import (UniformWeight,
                       IncreasingWeight,
                       EnergyBasedWeight,
                       FixedWeight)
 
->>>>>>> d8563275
 __all__ = ['MlipManager',
            'Descriptor',
            'SumDescriptor',
