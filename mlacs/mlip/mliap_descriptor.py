"""
// Copyright (C) 2022-2024 MLACS group (AC)
// This file is distributed under the terms of the
// GNU General Public License, see LICENSE.md
// or http://www.gnu.org/copyleft/gpl.txt .
// For the initials of contributors, see CONTRIBUTORS.md
"""

<<<<<<< HEAD
import os
=======
>>>>>>> 3b99d3c5
import shlex
from pathlib import Path
from subprocess import run, PIPE

import numpy as np
from ase.io.lammpsdata import write_lammps_data

from ..core.manager import Manager
from ..utilities import get_elements_Z_and_masses
from .descriptor import Descriptor, combine_reg
from ..utilities.io_lammps import (LammpsInput, LammpsBlockInput,
                                   get_lammps_command)


default_snap = {"twojmax": 8,
                "rfac0": 0.99363,
                "rmin0": 0.0,
                "switchflag": 1,
                "bzeroflag": 1,
                "wselfallflag": 0}

default_so3 = {"nmax": 4,
               "lmax": 4,
               "alpha": 1.0}


# ========================================================================== #
# ========================================================================== #
class MliapDescriptor(Descriptor):
    """
    Interface to the MLIAP potential of LAMMPS.

    Parameters
    ----------
    atoms : :class:`ase.atoms`
        Reference structure, with the elements for the descriptor

    rcut: :class:`float`
        The cutoff of the descriptor, in angstrom
        Default 5.0

    parameters: :class:`dict`
        A dictionnary of parameters for the descriptor input

        If the `style` is set to `snap`, then the default values are

        - twojmax = 8
        - rfac0 = 0.99363
        - rmin0 = 0.0
        - switchflag = 1
        - bzeroflag = 1
        - wselfallflag = 0

        If the `style` is set to `so3`, then the default values are

        - nmax = 4
        - lmax = 4
        - alpha = 1.0

    model: :class:`str`
        The type of model use. Can be either 'linear' or 'quadratic'
        Default `linear`

    style: :class:`str`
        The style of the descriptor used. Can be either 'snap' or 'so3'
        Default 'snap'

    alpha: :class:`float`
        The multiplication factor to the regularization parameter for
        ridge regression.
        Default 1.0

    Examples
    --------
    """
    def __init__(self, atoms, rcut=5.0, parameters={},
                 model="linear", style="snap", alpha=1.0,
                 prefix='MLIAP',
                 **kwargs):
        self.chemflag = parameters.pop("chemflag", False)
        Descriptor.__init__(self, atoms, rcut, alpha, prefix=prefix, **kwargs)

        self.model = model
        self.style = style

        # Initialize the parameters for the descriptors
        self.radelems = parameters.pop("radelems", None)
        if self.radelems is None:
            self.radelems = np.array([0.5 for i in self.elements])
        self.welems = parameters.pop("welems", None)
        if self.welems is None:
            self.welems = np.array(self.Z) / np.sum(self.Z)
        if self.style == "snap":
            self.params = default_snap
            self.params.update(parameters)
            if self.chemflag:
                self.params["bnormflag"] = 1
            twojmax = self.params["twojmax"]
            if twojmax % 2 == 0:
                m = 0.5 * twojmax + 1
                self.ndesc = int(m * (m+1) * (2*m+1) / 6)
            else:
                m = 0.5 * (twojmax + 1)
                self.ndesc = int(m * (m+1) * (m+2) / 3)
            if self.chemflag:
                self.ndesc *= self.nel**3
        elif self.style == "so3":
            self.params = default_so3
            self.params.update(parameters)
            nmax = self.params["nmax"]
            lmax = self.params["lmax"]
            self.welems /= self.welems.min()
            self.ndesc = int(nmax * (nmax + 1) * (lmax + 1) / 2)
        if self.model == "quadratic":
            self.ndesc += int(self.ndesc * (self.ndesc + 1) / 2)
        self.ncolumns = int(self.nel * (self.ndesc + 1))

        self.cmd = get_lammps_command()

# ========================================================================== #
    @Manager.exec_from_path
    def compute_descriptor(self, atoms, forces=True, stress=True):
        """
        """
        nat = len(atoms)
        el, z, masses, charges = get_elements_Z_and_masses(atoms)

        lmp_atfname = "atoms.lmp"
        self._write_lammps_input(masses, atoms.get_pbc())
        self._write_mlip_params()

        amat_e = np.zeros((1, self.ncolumns))
        amat_f = np.zeros((3 * nat, self.ncolumns))
        amat_s = np.zeros((6, self.ncolumns))
        write_lammps_data(lmp_atfname,
                          atoms,
                          specorder=self.elements.tolist())

        self._run_lammps(lmp_atfname)
        bispectrum = np.loadtxt("descriptor.out",
                                skiprows=4)
        bispectrum[-6:, 1:-1] /= -atoms.get_volume()

        amat_e[0] = bispectrum[0, 1:-1]
        amat_f = bispectrum[1:3*nat+1, 1:-1]
        amat_s = bispectrum[3*nat+1:, 1:-1]

        np.save("amat_e.npy", amat_e)
        np.save("amat_f.npy", amat_f)
        np.save("amat_s.npy", amat_s)

        self.cleanup()
        res = dict(desc_e=amat_e,
                   desc_f=amat_f,
                   desc_s=amat_s)
        return res

# ========================================================================== #
    @Manager.exec_from_path
    def _write_lammps_input(self, masses, pbc):
        """
        """
        txt = "LAMMPS input file for extracting MLIP descriptors"
        lmp_in = LammpsInput(txt)

        block = LammpsBlockInput("init", "Initialization")
        block("clear", "clear")
        pbc_txt = "{0} {1} {2}".format(*tuple("sp"[int(x)] for x in pbc))
        block("boundary", f"boundary {pbc_txt}")
        block("atom_style", "atom_style  atomic")
        block("units", "units metal")
        block("read_data", "read_data atoms.lmp")
        for i, m in enumerate(masses):
            block(f"mass{i}", f"mass   {i+1} {m}")
        lmp_in("init", block)

        block = LammpsBlockInput("interaction", "Interactions")
        block("pair_style", f"pair_style zero {2*self.rcut}")
        block("pair_coeff", "pair_coeff  * *")
        lmp_in("interaction", block)

        block = LammpsBlockInput("fake_dynamic", "Fake dynamic")
        block("thermo", "thermo 100")
        block("timestep", "timestep 0.005")
        block("neighbor", "neighbor 1.0 bin")
        block("neigh_modify", "neigh_modify once no every 1 delay 0 check yes")
        lmp_in("fake_dynamic", block)

        block = LammpsBlockInput("compute", "Compute")
        if self.style == "snap":
            style = "sna"
        elif self.style == "so3":
            style = "so3"
        txt = f"compute ml all mliap descriptor {style} " + \
              f"{self.prefix}.descriptor model {self.model}"
        block("compute", txt)
        block("fix", "fix ml all ave/time 1 1 1 c_ml[*] " +
              "file descriptor.out mode vector")
        block("run", "run 0")
        lmp_in("compute", block)

        with open("lammps_input.in", "w") as fd:
            fd.write(str(lmp_in))

# ========================================================================== #
    @Manager.exec_from_path
    def _run_lammps(self, lmp_atoms_fname):
        '''
        Function that call LAMMPS to extract the descriptor and gradient values
        '''
        lmp_cmd = f"{self.cmd} -in lammps_input.in -log none -sc lmp.out"
        lmp_handle = run(shlex.split(lmp_cmd),
                         stderr=PIPE)

        # There is a bug in LAMMPS that makes compute_mliap crashes at the end
        if lmp_handle.returncode != 0:
            pass
            """
            msg = "LAMMPS stopped with the exit code \n" + \
                  f"{lmp_handle.stderr.decode()}"
            raise RuntimeError(msg)
            """

# ========================================================================== #
    @Manager.exec_from_path
    def cleanup(self):
        '''
        Function to cleanup the LAMMPS files used
        to extract the descriptor and gradient values
        '''
        Path("lmp.out").unlink(missing_ok=True)
        Path("descriptor.out").unlink(missing_ok=True)
        Path("lammps_input.in").unlink(missing_ok=True)
        Path("atoms.lmp").unlink(missing_ok=True)

# ========================================================================== #
    @Manager.exec_from_path
    def _write_mlip_params(self):
        """
        Function to write the mliap.descriptor parameter files of the MLIP
        """
        with open(f"{self.prefix}.descriptor", "w") as f:
            f.write(self.get_mlip_params())

# ========================================================================== #
    def get_mlip_params(self):
        s = ("# ")
        # Adding a commment line to know what elements are fitted here
        for elements in self.elements:
            s += ("{:} ".format(elements))
        s += ("MLIP parameters\n")
        s += (f"# Descriptor:  {self.style}\n")
        s += (f"# Model:       {self.model}\n")
        s += ("\n")
        s += (f"rcutfac         {self.rcut}\n")
        for key in self.params.keys():
            s += (f"{key:12}    {self.params[key]}\n")
        s += ("\n\n\n")
        s += (f"nelems      {self.nel}\n")
        s += ("elems       ")
        for n in range(len(self.elements)):
            s += (self.elements[n] + " ")
        s += ("\n")
        s += ("radelems   ")
        for n in range(len(self.elements)):
            s += (f" {self.radelems[n]}")
        s += ("\n")
        s += ("welems    ")
        for n in range(len(self.elements)):
            s += (f"  {self.welems[n]}")
        s += ("\n")

        if self.style == "snap" and self.chemflag:
            s += ("\n\n")
            s += ("chemflag     1\n")
            s += ("bnormflag    1\n")
        return s

# ========================================================================== #
    @Manager.exec_from_path
    def write_mlip(self, coefficients):
        """
        """
        filepath = Path(self.get_filepath('.model'))
        if filepath.is_file():
            filepath.unlink()
        fname = filepath.relative_to(self.path)

        with open(filepath, "w") as fd:
            fd.write("# ")
            fd.write(" ".join(self.elements))
            fd.write(" MLIP parameters\n")
            fd.write(f"# Descriptor   {self.style}\n")
            fd.write("\n")

            fd.write("# nelems   ncoefs\n")
            fd.write(f"{self.nel} {self.ndesc + 1}\n")
            np.savetxt(fd, coefficients, fmt="%35.30f")
        return fname

# ========================================================================== #
    @Manager.exec_from_path
    def get_coef(self, filename=None):
        """
        Read MLIP coefficients from a file.
        """
        if filename:
            filename = Path(filename)
        else:
            filename = Path(self.get_filepath('.model'))

        if not filename.is_file():
            filename = filename.absoluse()
            raise FileNotFoundError(f"File {filename} does not exist")

        with open(filename, "r") as fd:
            lines = fd.readlines()

        coefs = []
        for line in lines:
            line = line.strip()
            if line.startswith('#') or len(line) == 0:
                continue
            line = line.split()
            if len(line) == 2:  # Consistency check: nel, ndesc+1
                assert int(line[0]) == self.nel, "The descriptor changed"
                assert int(line[1]) == self.ndesc+1, "The descriptor changed"
                continue
            coefs.append(float(line[0]))
        return coefs

# ========================================================================== #
    def _regularization_matrix(self):
        # no regularization for the intercept
        d2 = [np.zeros((self.nel, self.nel))]
        d2.append(np.eye(self.ncolumns - self.nel))
        return combine_reg(d2)

# ========================================================================== #
    def get_pair_style(self):
        if self.style == "snap":
            style = "sna"
        elif self.style == "so3":
            style = "so3"
        modelfile = self.get_filepath('.model')
        descfile = self.subdir / f"{self.prefix}.descriptor"
        pair_style = f"mliap model {self.model} {modelfile} " + \
                     f"descriptor {style} {descfile}"
        return pair_style

# ========================================================================== #
    def get_pair_coeff(self):
        return [f"* * {' '.join(self.elements)}"]

# ========================================================================== #
    def get_pair_style_coeff(self):
        return self.get_pair_style(), self.get_pair_coeff()

# ========================================================================== #
    def __str__(self):
        txt = " ".join(self.elements)
        txt += f" {self.style} MLIAP descriptor,"
        txt += f" rcut = {self.rcut}"
        return txt

# ========================================================================== #
    def __repr__(self):
        txt = f"{self.style} MLIAP descriptor\n"
        txt += f"{(len(txt) - 1) * '-'}\n"
        txt += "Elements :\n"
        txt += " ".join(self.elements) + "\n"
        txt += "Parameters :\n"
        txt += f"rcut                {self.rcut}\n"
        txt += f"chemflag            {self.chemflag}\n"
        for key, val in self.params.items():
            txt += f"{key:12}        {val}\n"
        txt += f"dimension           {self.ncolumns}\n"
        return txt<|MERGE_RESOLUTION|>--- conflicted
+++ resolved
@@ -6,10 +6,6 @@
 // For the initials of contributors, see CONTRIBUTORS.md
 """
 
-<<<<<<< HEAD
-import os
-=======
->>>>>>> 3b99d3c5
 import shlex
 from pathlib import Path
 from subprocess import run, PIPE
