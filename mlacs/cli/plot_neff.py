"""
// Copyright (C) 2022-2024 MLACS group (CD)
// This file is distributed under the terms of the
// GNU General Public License, see LICENSE.md
// or http://www.gnu.org/copyleft/gpl.txt .
// For the initials of contributors, see CONTRIBUTORS.md
"""

from pathlib import Path

from ..utilities.plots import HistPlot


def main(args, parser):
<<<<<<< HEAD
=======

>>>>>>> c7006f87
    ncname = args.file
    path = Path().absolute()
    ncpath = str(path / ncname)
    ncplot = HistPlot(ncpath=ncpath)
    boolean_no_show = args.noshow
    boolean_show = not boolean_no_show
    if args.iteration is not None:
        args.iteration = [int(x) for x in args.iteration]

    ncplot.plot_neff(show=boolean_show, savename=args.save,
                     selected_iter=args.iteration)


class CLICommand:
    """
    Plot evolution of number of effective configurations, from HIST file.

    Examples:

        $ mlacs plot_neff *HIST.nc
        $ mlacs plot_neff *HIST.nc  -i 3 4 5     [Plot distribution weights
                                                  of MLACS iterations i=3,4,5]
    """
    @staticmethod
    def add_arguments(parser):
        parser.add_argument('file', help="Full name of *HIST.nc file")
        parser.add_argument("-s", "--save", default='',
                            help="Name of the file to save the plot. "
                                 "Default None")
        parser.add_argument("--noshow", action="store_true",
                            help="To disable the visualisation of the plot")
        parser.add_argument('-i', '--iteration', nargs='+', default=None,
                            help="List of MLACS iteration index ")

    @staticmethod
    def run(args, parser):
        main(args, parser)<|MERGE_RESOLUTION|>--- conflicted
+++ resolved
@@ -12,10 +12,6 @@
 
 
 def main(args, parser):
-<<<<<<< HEAD
-=======
-
->>>>>>> c7006f87
     ncname = args.file
     path = Path().absolute()
     ncpath = str(path / ncname)
