"""
// Copyright (C) 2022-2024 MLACS group (AC)
// This file is distributed under the terms of the
// GNU General Public License, see LICENSE.md
// or http://www.gnu.org/copyleft/gpl.txt .
// For the initials of contributors, see CONTRIBUTORS.md
"""
from .mlas import Mlas
from .core import Manager
from .properties import PropertyManager
from .utilities.log import MlacsLog


# ========================================================================== #
# ========================================================================== #
class OtfMlacs(Mlas, Manager):
    """
    A Learn on-the-fly simulation constructed in order to sample approximate
    distribution

    Parameters
    ----------

    atoms: :class:`ase.Atoms` or :class:`list` of :class:`ase.Atoms`
        the atom object on which the simulation is run.

    state: :class:`StateManager` or :class:`list` of :class:`StateManager`
        Object determining the state to be sampled

    calc: :class:`ase.calculators` or :class:`CalcManager`
        Class controlling the potential energy of the system
        to be approximated.
        If a :class:`ase.calculators` is attached, the :class:`CalcManager`
        is automatically created.

    mlip: :class:`MlipManager` (optional)
        Object managing the MLIP to approximate the real distribution
        Default is a LammpsMlip object with a snap descriptor,
        ``5.0`` angstrom rcut with ``8`` twojmax.

    neq: :class:`int` (optional)
        The number of equilibration iteration. Default ``10``.

    workdir: :class:`str` (optional)
        The directory in which to run the calculation.

    confs_init: :class:`int` or :class:`list` of :class:`ase.Atoms` (optional)
        If :class:`int`, Number of configurations used to train a preliminary
        MLIP. The configurations are created by rattling the first structure.
        If :class:`list` of :class:`ase.Atoms`, The atoms that are to be
        computed in order to create the initial training configurations.
        Default ``1``.

    std_init: :class:`float` (optional)
        Variance (in :math:`\mathring{a}^2`) of the displacement
        when creating initial configurations.
        Default :math:`0.05 \mathring{a}^2`

    keep_tmp_mlip: :class:`bool` (optional)
        Keep every generated MLIP. If True and using MBAR, a restart will
        recalculate every previous MLIP.weight using the old coefficients.
        Default ``False``.
    """
    def __init__(self,
                 atoms,
                 state,
                 calc,
                 mlip=None,
                 prop=None,
                 neq=10,
                 confs_init=None,
                 std_init=0.05,
                 keep_tmp_mlip=True,
                 workdir=''):

        Mlas.__init__(self, atoms, state, calc, mlip=mlip, prop=None, neq=neq,
                      confs_init=confs_init, std_init=std_init,
<<<<<<< HEAD
                      keep_tmp_mlip=keep_tmp_mlip, workdir=workdir)
=======
                      ntrymax=ntrymax, keep_tmp_mlip=keep_tmp_mlip,
                      workdir=workdir)
>>>>>>> bc615af0

        # Check if trajectory files already exists
        self.launched = self._check_if_launched()

        self.log = MlacsLog(str(self.workdir / "MLACS.log"), self.launched)
        self.logger = self.log.logger_log
        msg = ""
        for i in range(self.nstate):
            msg += f"State {i+1}/{self.nstate} :\n"
            msg += repr(self.state[i])
        self.logger.info(msg)
        msg = self.calc.log_recap_state()
        self.logger.info(msg)
        self.logger.info(repr(self.mlip))

# ========================================================================== #
    def _initialize_properties(self, prop):
        """Create property object"""
        if prop is None:
            self.prop = PropertyManager(None)
        elif isinstance(prop, PropertyManager):
            self.prop = prop
        else:
            self.prop = PropertyManager(prop)

        self.prop.workdir = self.workdir
        if not self.prop.folder:
            self.prop.folder = 'Properties'<|MERGE_RESOLUTION|>--- conflicted
+++ resolved
@@ -14,7 +14,7 @@
 # ========================================================================== #
 # ========================================================================== #
 class OtfMlacs(Mlas, Manager):
-    """
+    r"""
     A Learn on-the-fly simulation constructed in order to sample approximate
     distribution
 
@@ -75,12 +75,7 @@
 
         Mlas.__init__(self, atoms, state, calc, mlip=mlip, prop=None, neq=neq,
                       confs_init=confs_init, std_init=std_init,
-<<<<<<< HEAD
                       keep_tmp_mlip=keep_tmp_mlip, workdir=workdir)
-=======
-                      ntrymax=ntrymax, keep_tmp_mlip=keep_tmp_mlip,
-                      workdir=workdir)
->>>>>>> bc615af0
 
         # Check if trajectory files already exists
         self.launched = self._check_if_launched()
