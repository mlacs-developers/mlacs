"""
// (c) 2021 Aloïs Castellano
// This code is licensed under MIT license (see LICENSE.txt for details)
"""
<<<<<<< HEAD
import numpy as np
=======
import os
from concurrent.futures import ThreadPoolExecutor

import numpy as np

from ase.atoms import Atoms
from ase.io import read, Trajectory
from ase.io.formats import UnknownFileTypeError
from ase.calculators.calculator import Calculator
from ase.calculators.singlepoint import SinglePointCalculator
>>>>>>> 0f3d2bba

from .mlas import Mlas
from .core import Manager
from .properties import PropertyManager
from .utilities.log import MlacsLog


# ========================================================================== #
# ========================================================================== #
class OtfMlacs(Mlas, Manager):
    """
    A Learn on-the-fly simulation constructed in order to sample approximate
    distribution

    Parameters
    ----------

    atoms: :class:`ase.Atoms` or :class:`list` of :class:`ase.Atoms`
        the atom object on which the simulation is run.

    state: :class:`StateManager` or :class:`list` of :class:`StateManager`
        Object determining the state to be sampled

    calc: :class:`ase.calculators` or :class:`CalcManager`
        Class controlling the potential energy of the system
        to be approximated.
        If a :class:`ase.calculators` is attached, the :class:`CalcManager`
        is automatically created.

    mlip: :class:`MlipManager` (optional)
        Object managing the MLIP to approximate the real distribution
        Default is a LammpsMlip object with a snap descriptor,
        ``5.0`` angstrom rcut with ``8`` twojmax.

    neq: :class:`int` (optional)
        The number of equilibration iteration. Default ``10``.

    workdir: :class:`str` (optional)
        The directory in which to run the calculation.

    confs_init: :class:`int` or :class:`list` of :class:`ase.Atoms` (optional)
        If :class:`int`, Number of configurations used to train a preliminary
        MLIP. The configurations are created by rattling the first structure.
        If :class:`list` of :class:`ase.Atoms`, The atoms that are to be
        computed in order to create the initial training configurations.
        Default ``1``.

    std_init: :class:`float` (optional)
        Variance (in :math:`\mathring{a}^2`) of the displacement
        when creating initial configurations.
        Default :math:`0.05 \mathring{a}^2`

    keep_tmp_mlip: :class:`bool` (optional)
        Keep every generated MLIP. If True and using MBAR, a restart will
        recalculate every previous MLIP.weight using the old coefficients.
        Default ``False``.

    ntrymax: :class:`int` (optional)
        The maximum number of tentative to retry a step if
        the reference potential raises an error or didn't converge.
        Default ``0``.
    """
    def __init__(self,
                 atoms,
                 state,
                 calc,
                 mlip=None,
                 prop=None,
                 neq=10,
                 confs_init=None,
                 std_init=0.05,
                 keep_tmp_mlip=True,
                 ntrymax=0,
                 workdir=''):

        Manager.__init__(self, workdir=workdir)

        # Initialize working directory
        self.workdir.mkdir(exist_ok=True, parents=True)

        ##############
        # Check inputs
        ##############
        self.keep_tmp_mlip = keep_tmp_mlip
        Mlas.__init__(self, atoms, state, calc, mlip=mlip, prop=None, neq=neq,
                      confs_init=confs_init, std_init=std_init,
                      ntrymax=ntrymax, keep_tmp_mlip=keep_tmp_mlip)

<<<<<<< HEAD
=======
        # Create property object
        if prop is None:
            self.prop = PropertyManager(None)
        elif isinstance(prop, PropertyManager):
            self.prop = prop
        else:
            self.prop = PropertyManager(prop)

        self.prop.workdir = self.workdir
        if not self.prop.folder:
            self.prop.folder = 'Properties'

>>>>>>> 0f3d2bba
        # Miscellanous initialization
        self.rng = np.random.default_rng()
        self.ntrymax = ntrymax

<<<<<<< HEAD
        # Check if trajectory files already exists
        self.launched = self._check_if_launched()
=======
        #######################
        # Initialize everything
        #######################

        if self.pimd:
            nmax = self.nbeads
        else:
            nmax = self.nstate

        # Check if trajectory files already exists
        self.launched = self._check_if_launched(nmax)
>>>>>>> 0f3d2bba

        self.log = MlacsLog(str(self.workdir / "MLACS.log"), self.launched)
        self.logger = self.log.logger_log
        msg = ""
        for i in range(self.nstate):
            msg += f"State {i+1}/{self.nstate} :\n"
            msg += repr(self.state[i])
        self.logger.info(msg)
        msg = self.calc.log_recap_state()
        self.logger.info(msg)
        self.logger.info(repr(self.mlip))
<<<<<<< HEAD

# ========================================================================== #
    def _initialize_properties(self, prop):
        """Create property object"""
        if prop is None:
            self.prop = PropertyManager(None)
        elif isinstance(prop, PropertyManager):
            self.prop = prop
=======

        # We initialize momenta and parameters for training configurations
        if not self.launched:
            for i in range(nmax):
                if self.pimd:
                    self.state[0].initialize_momenta(self.atoms[i])
                else:
                    self.state[i].initialize_momenta(self.atoms[i])
                prefix = self.state[i].prefix
                pot_fname = self.workdir / (prefix + "_potential.dat")
                with open(pot_fname, "w") as f:
                    f.write("# True epot [eV]          MLIP epot [eV]\n")
            self.prefix = ''
            if self.pimd:
                pot_fname = self.get_filepath("_potential.dat")
                with open(pot_fname, "w") as f:
                    f.write("# True epot [eV]           True ekin [eV]   " +
                            "   MLIP epot [eV]            MLIP ekin [eV]\n")

            self.confs_init = confs_init
            self.std_init = std_init
            self.nconfs = [0] * self.nstate

        # Reinitialize everything from the trajectories
        # Compute fitting data - get trajectories - get current configurations
        else:
            self.restart_from_traj(nmax)

        self.step = 0
        self.ntrymax = ntrymax
        self.logger.info("")

# ========================================================================== #
    @Manager.exec_from_workdir
    def run(self, nsteps=100):
        """
        Run the algorithm for nsteps
        """
        while self.step < nsteps:
            if self.prop.check_criterion:
                break
            self.log.init_new_step(self.step)
            if not self.launched:
                self._run_initial_step()
                self.step += 1
            else:
                step_done = self._run_step()
                if not step_done:
                    pass
                else:
                    self.step += 1

# ========================================================================== #
    def _run_step(self):
        """
        Run one step of the algorithm

        One step consist in:
           fit of the MLIP
           nsteps of MLMD
           true potential computation
        """
        # Check if this is an equilibration or normal step for the mlmd
        if self.pimd:
            nmax = self.nbeads
        else:
            nmax = self.nstate
        self.logger.info("")
        eq = []
        for istate in range(self.nstate):
            trajstep = self.nconfs[istate]
            if self.nconfs[istate] < self.neq[istate]:
                eq.append(True)
                msg = f"Equilibration step for state {istate+1}, "
            else:
                eq.append(False)
                msg = f"Production step for state {istate+1}, "
            msg += f"configurations {trajstep} for this state"
            self.logger.info(msg)
        self.logger.info("\n")

        # Training MLIP
        msg = "Training new MLIP\n"
        self.logger.info(msg)

        if self.keep_tmp_mlip:
            self.mlip.subfolder = f"Coef{max(self.nconfs)}"
        else:
            self.mlip.subfolder = ''

        # TODO GA: mlip object should be logging instead
        msg = self.mlip.train_mlip()
        self.logger.info(msg)

        # Create MLIP atoms object
        atoms_mlip = []
        for i in range(nmax):
            at = self.atoms[i].copy()
            if self.pimd:
                at.set_masses(self.masses)
            atoms_mlip.append(at)

        # SinglePointCalculator to bypass the calc attach to atoms thing of ase
        sp_calc_mlip = []

        # Run the actual MLMD
        msg = "Running MLMD"
        self.logger.info(msg)

        # For PIMD, i-pi state manager is handling the parallel stuff
        if self.pimd:
            atoms_mlip = self.state[istate].run_dynamics(
                               atoms_mlip[istate],
                               self.mlip.pair_style,
                               self.mlip.pair_coeff,
                               self.mlip.model_post,
                               self.mlip.atom_style,
                               eq[istate],
                               self.nbeads)
        else:
            for istate in range(self.nstate):
                if self.state[istate].isrestart or eq[istate]:
                    msg = " -> Starting from first atomic configuration"
                    self.logger.info(msg)
                    atoms_mlip[istate] = self.atoms_start[istate].copy()
                    self.state[istate].initialize_momenta(atoms_mlip[istate])

            # With those thread, we can execute all the states in parallell
            futures = []
            with save_cwd(), ThreadPoolExecutor() as executor:
                for istate in range(self.nstate):
                    exe = executor.submit(self.state[istate].run_dynamics,
                                          *(atoms_mlip[istate],
                                            self.mlip.pair_style,
                                            self.mlip.pair_coeff,
                                            self.mlip.model_post,
                                            self.mlip.atom_style,
                                            eq[istate]))
                    futures.append(exe)
                    msg = f"State {istate+1}/{self.nstate} has been launched"
                    self.logger.info(msg)
                for istate, exe in enumerate(futures):
                    atoms_mlip[istate] = exe.result()
                    if self.keep_tmp_mlip:
                        mm = self.mlip.descriptor.subsubdir
                        atoms_mlip[istate].info['parent_mlip'] = str(mm)
                executor.shutdown(wait=True)

        # Computing energy with true potential
        msg = "Computing energy with the True potential\n"
        self.logger.info(msg)
        atoms_true = []
        nerror = 0  # Handling of calculator error / non-convergence

        # TODO GA: Might be better to do the threading at this level,
        #          up from calc.compute_true_potential.
        subfolder_l = [s.subfolder for s in self.state]
        step_l = [self.step] * self.nstate
        atoms_true = self.calc.compute_true_potential(atoms_mlip,
                                                      subfolder_l,
                                                      step=step_l)

        for i, at in enumerate(atoms_mlip):
            at.calc = self.mlip.get_calculator()
            sp_calc_mlip.append(SinglePointCalculator(
                                at,
                                energy=at.get_potential_energy(),
                                forces=at.get_forces(),
                                stress=at.get_stress()))
            at.calc = sp_calc_mlip[i]

        for i, at in enumerate(atoms_true):
            if at is None:
                if self.pimd:
                    msg = "One of the true potential calculation failed, " + \
                          "restarting the step\n"
                    self.logger.info(msg)
                    return False
                else:
                    msg = f"For state {i+1}/{nmax} calculation with " + \
                           "the true potential resulted in error " + \
                           "or didn't converge"
                    self.logger.info(msg)
                    nerror += 1

        # True potential error handling
        if nerror == self.nstate:
            msg = "All true potential calculations failed, " + \
                  "restarting the step\n"
            self.logger.info(msg)
            return False

        # And now we can write the configurations in the trajectory files
        attrue = self.add_traj_descriptors(atoms_true)
        for i, (attrue, atmlip) in enumerate(zip(atoms_true, atoms_mlip)):
            if attrue is not None:
                self.mlip.update_matrices(attrue)
                self.traj[i].write(attrue)
                self.atoms[i] = attrue

                prefix = self.state[i].prefix
                filepath = self.workdir / (prefix + "_potential.dat")
                with open(filepath, "a") as f:
                    f.write("{:20.15f}   {:20.15f}\n".format(
                             attrue.get_potential_energy(),
                             atmlip.get_potential_energy()))
                if not self.pimd:
                    self.nconfs[i] += 1

        if self.pimd:
            atoms_centroid = compute_centroid_atoms(atoms_true,
                                                    self.temperature)
            atoms_centroid_mlip = compute_centroid_atoms(atoms_mlip,
                                                         self.temperature)
            self.traj_centroid.write(atoms_centroid)
            epot = atoms_centroid.get_potential_energy()
            ekin = atoms_centroid.get_kinetic_energy()
            epot_mlip = atoms_centroid_mlip.get_potential_energy()
            ekin_mlip = atoms_centroid_mlip.get_kinetic_energy()

            with open(self.prefix_centroid + "_potential.dat", "a") as f:
                f.write(f"{epot:20.15f}   " +
                        f"{ekin:20.15f}   " +
                        f"{epot_mlip:20.15f}   " +
                        f"{ekin_mlip:20.15f}\n")
            self.nconfs[0] += 1

        # Computing properties with ML potential.
        # Computing "on the fly" properties.
        if self.prop.manager is not None:
            self.prop.calc_initialize(atoms=self.atoms)
            self.prop.subdir = f"Step{self.step}"
            msg = self.prop.run(self.step)
            self.logger.info(msg)
            if self.prop.check_criterion:
                msg = "All property calculations are converged, " + \
                      "stopping MLACS ...\n"
                self.logger.info(msg)
        return True

# ========================================================================== #
    def _run_initial_step(self):
        """
        Run the initial step, where no MLIP or configurations are available

        consist in
            Compute potential energy for the initial positions
            Compute potential for nconfs_init training configurations
        """
        # Compute potential energy, update fitting matrices
        # and write the configuration to the trajectory
        self.traj = []  # To initialize the trajectories for each state

        msg = "Running initial step"
        self.logger.info(msg)
        # Once each computation is done, we need to correctly assign each atom
        # to the right state, this is done using the idx_computed list of list
        uniq_at = []
        idx_computed = []
        for istate in range(self.nstate):
            if len(uniq_at) == 0:  # We always have to add the first atoms
                uniq_at.append(self.atoms[istate])
                idx_computed.append([istate])
            else:
                isin_list = False
                for icop, at in enumerate(uniq_at):
                    if self.atoms[istate] == at:
                        isin_list = True
                        idx_computed[icop].append(istate)
                if not isin_list:
                    uniq_at.append(self.atoms[istate])
                    idx_computed.append([istate])

        msg = f"There are {len(uniq_at)} unique configuration in the states "
        self.logger.info(msg)

        # And finally we compute the properties for each unique atoms
        nstate = len(uniq_at)
        subfolder_l = ["Initial"] * nstate
        istep = np.arange(nstate, dtype=int)
        uniq_at = self.calc.compute_true_potential(uniq_at, subfolder_l, istep)
        uniq_at = self.add_traj_descriptors(uniq_at)

        msg = "Computation done, creating trajectories"
        self.logger.info(msg)

        # And now, we dispatch each atoms to the right trajectory
        for iun, at in enumerate(uniq_at):
            if at is None:
                msg = "True potential calculation failed or " + \
                      "didn't converge"
                raise TruePotentialError(msg)
            for icop in idx_computed[iun]:
                newat = at.copy()
                epot = at.get_potential_energy()
                forces = at.get_forces()
                stress = at.get_stress()
                calc = SinglePointCalculator(newat,
                                             energy=epot,
                                             forces=forces,
                                             stress=stress)
                newat.calc = calc
                self.atoms[icop] = newat

        for istate in range(self.nstate):
            if self.pimd:
                atoms = uniq_at[0]
                for ibead in range(self.nbeads):
                    energy = atoms.get_potential_energy()
                    forces = atoms.get_forces()
                    stress = atoms.get_stress()
                    calc = SinglePointCalculator(self.atoms[ibead],
                                                 energy=energy,
                                                 forces=forces,
                                                 stress=stress)
                    at = self.atoms[ibead].copy()
                    at.set_masses(self.masses)
                    at.calc = calc
                    prefix = self.state[ibead].prefix
                    self.traj.append(Trajectory(prefix + ".traj", mode="w"))
                    self.traj[ibead].write(at)

                # Create centroid traj
                self.traj_centroid = Trajectory(self.prefix_centroid + ".traj",
                                                mode="w")
                self.traj_centroid.write(compute_centroid_atoms(
                                         [at] * self.nbeads,
                                         self.temperature))
            else:
                prefix = self.state[istate].prefix
                self.traj.append(Trajectory(prefix + ".traj", mode="w"))
                self.traj[istate].write(self.atoms[istate])

            self.nconfs[istate] += 1

        # If there is no configurations in the database,
        # we need to create some and run the true potential
        if self.mlip.nconfs == 0:
            msg = "\nComputing energy with true potential " + \
                  "on training configurations"
            self.logger.info(msg)
            # Check number of training configurations and create them if needed
            if self.confs_init is None:
                confs_init = create_random_structures(uniq_at,
                                                      self.std_init,
                                                      1)
            elif isinstance(self.confs_init, (int, float)):
                confs_init = create_random_structures(self.atoms[0],
                                                      self.std_init,
                                                      self.confs_init)
            elif isinstance(self.confs_init, list):
                confs_init = self.confs_init

            confs_init = self.add_traj_descriptors(confs_init)
            conf_fname = str(self.workdir / "Training_configurations.traj")
            checkisfile = False
            if os.path.isfile(conf_fname):
                try:
                    read(conf_fname)
                    checkisfile = True
                except UnknownFileTypeError:
                    checkisfile = False
            else:
                checkisfile = False

            if checkisfile:
                msg = "Training configurations found\n"
                msg += "Adding them to the training data"
                self.logger.info(msg)

                confs_init = read(conf_fname, index=":")
                for conf in confs_init:
                    self.mlip.update_matrices(conf)
            else:

                # Distribute state training
                nstate = len(confs_init)
                subfolder_l = ["Training"] * nstate
                istep = np.arange(nstate, dtype=int)
                confs_init = self.calc.compute_true_potential(
                    confs_init,
                    subfolder_l,
                    istep)

                init_traj = Trajectory(conf_fname, mode="w")
                for i, conf in enumerate(confs_init):
                    if conf is None:
                        msg = "True potential calculation failed or " + \
                              "didn't converge"
                        raise TruePotentialError(msg)
                    self.mlip.update_matrices(conf)
                    init_traj.write(conf)
                # We dont need the initial configurations anymore
                del self.confs_init
            self.logger.info("")
        else:
            msg = f"There are already {self.mlip.nconfs} configurations " + \
                  "in the database, no need to start training computations\n"
            self.logger.info(msg)
        # And now we add the starting configurations in the fit matrices
        for at in uniq_at:
            self.mlip.update_matrices(at)

        self.launched = True

# ========================================================================== #
    def _initialize_state(self, state, atoms, neq, nbeads,
                          prefix='Trajectory'):
        """
        Function to initialize the state
        """
        # Put the state(s) as a list
        if isinstance(state, StateManager):
            self.state = [state]
        if isinstance(state, list):
            self.state = state
        self.nstate = len(self.state)

        for s in self.state:
            s.workdir = self.workdir
            s.folder = 'MolecularDynamics'
            if not s.subfolder:
                s.subfolder = prefix
            if not s.prefix:
                s.prefix = prefix

        if self.nstate > 1:
            for i, s in enumerate(self.state):
                s.subfolder = s.subfolder + f"_{i+1}"
                s.prefix = s.prefix + f"_{i+1}"

        npimd = 0
        for s in self.state:
            if s.ispimd and nbeads > 1:
                npimd += 1
        if npimd == 0:
            self.pimd = False
        elif npimd == 1:
            self.pimd = True
        else:
            msg = "PIMD simulation is available only for one state at a time"
            raise ValueError(msg)

        self.atoms = []
        if self.pimd:
            # We get the number of beads here
            self.nbeads = nbeads
            assert self.nstate >= nbeads, (
                'nbeads should be smaller than number of states')

            # We need to store the masses for isotope purposes
            self.masses = atoms.get_masses()
            # We need the temperature for centroid computation purposes
            self.temperature = self.state[0].get_temperature()
            # Now we add the atoms
            for ibead in range(self.nbeads):
                at = atoms.copy()
                at.set_masses(self.masses)
                self.atoms.append(at)
            # Create list of neq
            self.neq = [neq]

            # Create prefix of output files
            self.prefix = prefix + "_centroid"

        else:
            # Create list of atoms
            if isinstance(atoms, Atoms):
                for istate in range(self.nstate):
                    self.atoms.append(atoms.copy())
            elif isinstance(atoms, list):
                assert len(atoms) == self.nstate
                self.atoms = [at.copy() for at in atoms]
            else:
                msg = "atoms should be a ASE Atoms object or " + \
                      "a list of ASE atoms objects"
                raise TypeError(msg)
            self.atoms_start = [at.copy() for at in self.atoms]

            # Create list of neq -> number of equilibration
            # mlmd runs for each state
            if isinstance(neq, int):
                self.neq = [neq] * self.nstate
            elif isinstance(neq, list):
                assert len(neq) == self.nstate
                self.neq = self.nstate
            else:
                msg = "neq should be an integer or a list of integers"
                raise TypeError(msg)

# ========================================================================== #
    def _check_if_launched(self, nmax):
        """
        Function to check simulation restarts:
         - Check if trajectory files exist and are not empty.
         - Check if the number of configuration found is at least two.
        """
        _nat_init = 0
        for i in range(nmax):
            traj_fname = str(self.workdir / (self.state[i].prefix + ".traj"))
            if os.path.isfile(traj_fname):
                try:
                    _nat_init += len(read(traj_fname, index=':'))
                except UnknownFileTypeError:
                    return False
            else:
                return False
        traj_fname = str(self.workdir / "Training_configurations.traj")
        if os.path.isfile(traj_fname):
            try:
                _nat_init += len(read(traj_fname, index=':'))
            except UnknownFileTypeError:
                return False
        if 1 < _nat_init:
            return True
        else:
            return False

# ========================================================================== #
    def add_traj_descriptors(self, atoms):
        """
        Add descriptors in trajectory files.
        """
        if isinstance(atoms, Atoms):
            atoms = [atoms]

        desc = self.mlip.descriptor.compute_descriptors(atoms)

        for iat, at in enumerate(atoms):
            at.info['descriptor'] = desc[iat]
        return atoms

# ========================================================================== #

    @Manager.exec_from_workdir
    def restart_from_traj(self, nmax):
        """
        Restart a calculation from previous trajectory files
        """
        train_traj, prev_traj = self.read_traj(nmax)

        for i in range(nmax):
            self.state[i].subsubdir.mkdir(exist_ok=True, parents=True)

        # Add the Configuration without a MLIP generating them
        if train_traj is not None:
            for i, conf in enumerate(train_traj):
                msg = f"Configuration {i+1} / {len(train_traj)}"
                self.logger.info(msg)
                self.mlip.update_matrices(conf)  # We add training conf

        # Add all the configuration of trajectories traj
        msg = "Adding previous configuration iteratively"
        self.logger.info(msg)
        # GA: TODO We dont actually need parent_list. Remove this variable.
        parent_list, mlip_coef = self.mlip.read_parent_mlip(prev_traj)

        # Directly adding initial conf to have it once even if multistate
        atoms_by_mlip = [[] for _ in range(len(parent_list))]
        no_parent_atoms = [prev_traj[0][0]]

        for istate in range(self.nstate):
            for iconf in range(1, len(prev_traj[istate])):
                if "parent_mlip" in prev_traj[istate][iconf].info:
                    pm = prev_traj[istate][iconf].info['parent_mlip']
                    idx = parent_list.index(pm)
                    atoms_by_mlip[idx].append(prev_traj[istate][iconf])
                else:
                    no_parent_atoms.append(prev_traj[istate][iconf])

        for conf in no_parent_atoms:
            self.mlip.update_matrices(conf)

        # If the last simulation was with keep_tmp_mlip=False,
        # we put the old MLIP.model and weight in a Coef folder
        can_use_weight = self.mlip.can_use_weight
        if len(no_parent_atoms) > 1 and self.keep_tmp_mlip and can_use_weight:
            msg = "Some configuration in Trajectory have no parent_mlip\n"
            msg += "You should rerun this simulation with DatabaseCalc\n"
            self.logger.info(msg)

            fm = self.mlip.subdir / "MLIP.model"
            fw = self.mlip.subdir / "MLIP.weight"

            last_coef = max(self.nconfs)-1
            self.mlip.subfolder = f"Coef{last_coef}"

            if os.path.isfile(fm):
                if not os.path.exists(self.mlip.subsubdir):
                    self.mlip.subsubdir.mkdir(exist_ok=True, parents=True)
                    os.rename(fm, self.mlip.subsubdir / "MLIP.model")
                    os.rename(fw, self.mlip.subsubdir / "MLIP.weight")

        curr_step = 0
        for i in range(len(atoms_by_mlip)):
            curr_step += 1

            # GA: Since we don't read
            # self.mlip.subsubdir = Path(
            #     atoms_by_mlip[i][0].info['parent_mlip'])
            self.mlip.next_coefs(mlip_coef[i])
            for at in atoms_by_mlip[i]:
                self.mlip.update_matrices(at)
        self.mlip.subfolder = ''

        # Update this simulation traj
        self.traj = []
        self.atoms = []

        for i in range(nmax):
            self.traj.append(Trajectory(self.state[i].get_filepath(".traj"),
                                        mode="a"))
            self.atoms.append(prev_traj[i][-1])

        if self.pimd:
            self.traj_centroid = Trajectory(self.get_filepath(".traj"),
                                            mode="a")
        del prev_traj

# ========================================================================== #
    def read_traj(self, nmax):
        """
        Read Trajectory files from previous simulations
        """
        msg = "Adding previous configurations to the training data"
        self.logger.info(msg)

        conf_fname = str(self.workdir / "Training_configurations.traj")
        if os.path.isfile(conf_fname):
            train_traj = Trajectory(conf_fname, mode="r")
            msg = "{0} training configurations\n".format(len(train_traj))
            self.logger.info(msg)
        else:
            train_traj = None

        prev_traj = []
        lgth = []
        for i in range(nmax):
            traj_fname = str(self.workdir / (self.state[i].prefix + ".traj"))
            prev_traj.append(Trajectory(traj_fname, mode="r"))
            lgth.append(len(prev_traj[i]))
        if self.pimd:
            self.nconfs = [lgth[0]]
            if not np.all([a == lgth[0] for a in lgth]):
                msg = "Not all trajectories have the same number " + \
                      "of configurations"
                raise ValueError(msg)
>>>>>>> 0f3d2bba
        else:
            self.prop = PropertyManager(prop)

        self.prop.workdir = self.workdir
        if not self.prop.folder:
            self.prop.folder = 'Properties'<|MERGE_RESOLUTION|>--- conflicted
+++ resolved
@@ -2,21 +2,6 @@
 // (c) 2021 Aloïs Castellano
 // This code is licensed under MIT license (see LICENSE.txt for details)
 """
-<<<<<<< HEAD
-import numpy as np
-=======
-import os
-from concurrent.futures import ThreadPoolExecutor
-
-import numpy as np
-
-from ase.atoms import Atoms
-from ase.io import read, Trajectory
-from ase.io.formats import UnknownFileTypeError
-from ase.calculators.calculator import Calculator
-from ase.calculators.singlepoint import SinglePointCalculator
->>>>>>> 0f3d2bba
-
 from .mlas import Mlas
 from .core import Manager
 from .properties import PropertyManager
@@ -104,41 +89,8 @@
                       confs_init=confs_init, std_init=std_init,
                       ntrymax=ntrymax, keep_tmp_mlip=keep_tmp_mlip)
 
-<<<<<<< HEAD
-=======
-        # Create property object
-        if prop is None:
-            self.prop = PropertyManager(None)
-        elif isinstance(prop, PropertyManager):
-            self.prop = prop
-        else:
-            self.prop = PropertyManager(prop)
-
-        self.prop.workdir = self.workdir
-        if not self.prop.folder:
-            self.prop.folder = 'Properties'
-
->>>>>>> 0f3d2bba
-        # Miscellanous initialization
-        self.rng = np.random.default_rng()
-        self.ntrymax = ntrymax
-
-<<<<<<< HEAD
         # Check if trajectory files already exists
         self.launched = self._check_if_launched()
-=======
-        #######################
-        # Initialize everything
-        #######################
-
-        if self.pimd:
-            nmax = self.nbeads
-        else:
-            nmax = self.nstate
-
-        # Check if trajectory files already exists
-        self.launched = self._check_if_launched(nmax)
->>>>>>> 0f3d2bba
 
         self.log = MlacsLog(str(self.workdir / "MLACS.log"), self.launched)
         self.logger = self.log.logger_log
@@ -150,7 +102,6 @@
         msg = self.calc.log_recap_state()
         self.logger.info(msg)
         self.logger.info(repr(self.mlip))
-<<<<<<< HEAD
 
 # ========================================================================== #
     def _initialize_properties(self, prop):
@@ -159,655 +110,6 @@
             self.prop = PropertyManager(None)
         elif isinstance(prop, PropertyManager):
             self.prop = prop
-=======
-
-        # We initialize momenta and parameters for training configurations
-        if not self.launched:
-            for i in range(nmax):
-                if self.pimd:
-                    self.state[0].initialize_momenta(self.atoms[i])
-                else:
-                    self.state[i].initialize_momenta(self.atoms[i])
-                prefix = self.state[i].prefix
-                pot_fname = self.workdir / (prefix + "_potential.dat")
-                with open(pot_fname, "w") as f:
-                    f.write("# True epot [eV]          MLIP epot [eV]\n")
-            self.prefix = ''
-            if self.pimd:
-                pot_fname = self.get_filepath("_potential.dat")
-                with open(pot_fname, "w") as f:
-                    f.write("# True epot [eV]           True ekin [eV]   " +
-                            "   MLIP epot [eV]            MLIP ekin [eV]\n")
-
-            self.confs_init = confs_init
-            self.std_init = std_init
-            self.nconfs = [0] * self.nstate
-
-        # Reinitialize everything from the trajectories
-        # Compute fitting data - get trajectories - get current configurations
-        else:
-            self.restart_from_traj(nmax)
-
-        self.step = 0
-        self.ntrymax = ntrymax
-        self.logger.info("")
-
-# ========================================================================== #
-    @Manager.exec_from_workdir
-    def run(self, nsteps=100):
-        """
-        Run the algorithm for nsteps
-        """
-        while self.step < nsteps:
-            if self.prop.check_criterion:
-                break
-            self.log.init_new_step(self.step)
-            if not self.launched:
-                self._run_initial_step()
-                self.step += 1
-            else:
-                step_done = self._run_step()
-                if not step_done:
-                    pass
-                else:
-                    self.step += 1
-
-# ========================================================================== #
-    def _run_step(self):
-        """
-        Run one step of the algorithm
-
-        One step consist in:
-           fit of the MLIP
-           nsteps of MLMD
-           true potential computation
-        """
-        # Check if this is an equilibration or normal step for the mlmd
-        if self.pimd:
-            nmax = self.nbeads
-        else:
-            nmax = self.nstate
-        self.logger.info("")
-        eq = []
-        for istate in range(self.nstate):
-            trajstep = self.nconfs[istate]
-            if self.nconfs[istate] < self.neq[istate]:
-                eq.append(True)
-                msg = f"Equilibration step for state {istate+1}, "
-            else:
-                eq.append(False)
-                msg = f"Production step for state {istate+1}, "
-            msg += f"configurations {trajstep} for this state"
-            self.logger.info(msg)
-        self.logger.info("\n")
-
-        # Training MLIP
-        msg = "Training new MLIP\n"
-        self.logger.info(msg)
-
-        if self.keep_tmp_mlip:
-            self.mlip.subfolder = f"Coef{max(self.nconfs)}"
-        else:
-            self.mlip.subfolder = ''
-
-        # TODO GA: mlip object should be logging instead
-        msg = self.mlip.train_mlip()
-        self.logger.info(msg)
-
-        # Create MLIP atoms object
-        atoms_mlip = []
-        for i in range(nmax):
-            at = self.atoms[i].copy()
-            if self.pimd:
-                at.set_masses(self.masses)
-            atoms_mlip.append(at)
-
-        # SinglePointCalculator to bypass the calc attach to atoms thing of ase
-        sp_calc_mlip = []
-
-        # Run the actual MLMD
-        msg = "Running MLMD"
-        self.logger.info(msg)
-
-        # For PIMD, i-pi state manager is handling the parallel stuff
-        if self.pimd:
-            atoms_mlip = self.state[istate].run_dynamics(
-                               atoms_mlip[istate],
-                               self.mlip.pair_style,
-                               self.mlip.pair_coeff,
-                               self.mlip.model_post,
-                               self.mlip.atom_style,
-                               eq[istate],
-                               self.nbeads)
-        else:
-            for istate in range(self.nstate):
-                if self.state[istate].isrestart or eq[istate]:
-                    msg = " -> Starting from first atomic configuration"
-                    self.logger.info(msg)
-                    atoms_mlip[istate] = self.atoms_start[istate].copy()
-                    self.state[istate].initialize_momenta(atoms_mlip[istate])
-
-            # With those thread, we can execute all the states in parallell
-            futures = []
-            with save_cwd(), ThreadPoolExecutor() as executor:
-                for istate in range(self.nstate):
-                    exe = executor.submit(self.state[istate].run_dynamics,
-                                          *(atoms_mlip[istate],
-                                            self.mlip.pair_style,
-                                            self.mlip.pair_coeff,
-                                            self.mlip.model_post,
-                                            self.mlip.atom_style,
-                                            eq[istate]))
-                    futures.append(exe)
-                    msg = f"State {istate+1}/{self.nstate} has been launched"
-                    self.logger.info(msg)
-                for istate, exe in enumerate(futures):
-                    atoms_mlip[istate] = exe.result()
-                    if self.keep_tmp_mlip:
-                        mm = self.mlip.descriptor.subsubdir
-                        atoms_mlip[istate].info['parent_mlip'] = str(mm)
-                executor.shutdown(wait=True)
-
-        # Computing energy with true potential
-        msg = "Computing energy with the True potential\n"
-        self.logger.info(msg)
-        atoms_true = []
-        nerror = 0  # Handling of calculator error / non-convergence
-
-        # TODO GA: Might be better to do the threading at this level,
-        #          up from calc.compute_true_potential.
-        subfolder_l = [s.subfolder for s in self.state]
-        step_l = [self.step] * self.nstate
-        atoms_true = self.calc.compute_true_potential(atoms_mlip,
-                                                      subfolder_l,
-                                                      step=step_l)
-
-        for i, at in enumerate(atoms_mlip):
-            at.calc = self.mlip.get_calculator()
-            sp_calc_mlip.append(SinglePointCalculator(
-                                at,
-                                energy=at.get_potential_energy(),
-                                forces=at.get_forces(),
-                                stress=at.get_stress()))
-            at.calc = sp_calc_mlip[i]
-
-        for i, at in enumerate(atoms_true):
-            if at is None:
-                if self.pimd:
-                    msg = "One of the true potential calculation failed, " + \
-                          "restarting the step\n"
-                    self.logger.info(msg)
-                    return False
-                else:
-                    msg = f"For state {i+1}/{nmax} calculation with " + \
-                           "the true potential resulted in error " + \
-                           "or didn't converge"
-                    self.logger.info(msg)
-                    nerror += 1
-
-        # True potential error handling
-        if nerror == self.nstate:
-            msg = "All true potential calculations failed, " + \
-                  "restarting the step\n"
-            self.logger.info(msg)
-            return False
-
-        # And now we can write the configurations in the trajectory files
-        attrue = self.add_traj_descriptors(atoms_true)
-        for i, (attrue, atmlip) in enumerate(zip(atoms_true, atoms_mlip)):
-            if attrue is not None:
-                self.mlip.update_matrices(attrue)
-                self.traj[i].write(attrue)
-                self.atoms[i] = attrue
-
-                prefix = self.state[i].prefix
-                filepath = self.workdir / (prefix + "_potential.dat")
-                with open(filepath, "a") as f:
-                    f.write("{:20.15f}   {:20.15f}\n".format(
-                             attrue.get_potential_energy(),
-                             atmlip.get_potential_energy()))
-                if not self.pimd:
-                    self.nconfs[i] += 1
-
-        if self.pimd:
-            atoms_centroid = compute_centroid_atoms(atoms_true,
-                                                    self.temperature)
-            atoms_centroid_mlip = compute_centroid_atoms(atoms_mlip,
-                                                         self.temperature)
-            self.traj_centroid.write(atoms_centroid)
-            epot = atoms_centroid.get_potential_energy()
-            ekin = atoms_centroid.get_kinetic_energy()
-            epot_mlip = atoms_centroid_mlip.get_potential_energy()
-            ekin_mlip = atoms_centroid_mlip.get_kinetic_energy()
-
-            with open(self.prefix_centroid + "_potential.dat", "a") as f:
-                f.write(f"{epot:20.15f}   " +
-                        f"{ekin:20.15f}   " +
-                        f"{epot_mlip:20.15f}   " +
-                        f"{ekin_mlip:20.15f}\n")
-            self.nconfs[0] += 1
-
-        # Computing properties with ML potential.
-        # Computing "on the fly" properties.
-        if self.prop.manager is not None:
-            self.prop.calc_initialize(atoms=self.atoms)
-            self.prop.subdir = f"Step{self.step}"
-            msg = self.prop.run(self.step)
-            self.logger.info(msg)
-            if self.prop.check_criterion:
-                msg = "All property calculations are converged, " + \
-                      "stopping MLACS ...\n"
-                self.logger.info(msg)
-        return True
-
-# ========================================================================== #
-    def _run_initial_step(self):
-        """
-        Run the initial step, where no MLIP or configurations are available
-
-        consist in
-            Compute potential energy for the initial positions
-            Compute potential for nconfs_init training configurations
-        """
-        # Compute potential energy, update fitting matrices
-        # and write the configuration to the trajectory
-        self.traj = []  # To initialize the trajectories for each state
-
-        msg = "Running initial step"
-        self.logger.info(msg)
-        # Once each computation is done, we need to correctly assign each atom
-        # to the right state, this is done using the idx_computed list of list
-        uniq_at = []
-        idx_computed = []
-        for istate in range(self.nstate):
-            if len(uniq_at) == 0:  # We always have to add the first atoms
-                uniq_at.append(self.atoms[istate])
-                idx_computed.append([istate])
-            else:
-                isin_list = False
-                for icop, at in enumerate(uniq_at):
-                    if self.atoms[istate] == at:
-                        isin_list = True
-                        idx_computed[icop].append(istate)
-                if not isin_list:
-                    uniq_at.append(self.atoms[istate])
-                    idx_computed.append([istate])
-
-        msg = f"There are {len(uniq_at)} unique configuration in the states "
-        self.logger.info(msg)
-
-        # And finally we compute the properties for each unique atoms
-        nstate = len(uniq_at)
-        subfolder_l = ["Initial"] * nstate
-        istep = np.arange(nstate, dtype=int)
-        uniq_at = self.calc.compute_true_potential(uniq_at, subfolder_l, istep)
-        uniq_at = self.add_traj_descriptors(uniq_at)
-
-        msg = "Computation done, creating trajectories"
-        self.logger.info(msg)
-
-        # And now, we dispatch each atoms to the right trajectory
-        for iun, at in enumerate(uniq_at):
-            if at is None:
-                msg = "True potential calculation failed or " + \
-                      "didn't converge"
-                raise TruePotentialError(msg)
-            for icop in idx_computed[iun]:
-                newat = at.copy()
-                epot = at.get_potential_energy()
-                forces = at.get_forces()
-                stress = at.get_stress()
-                calc = SinglePointCalculator(newat,
-                                             energy=epot,
-                                             forces=forces,
-                                             stress=stress)
-                newat.calc = calc
-                self.atoms[icop] = newat
-
-        for istate in range(self.nstate):
-            if self.pimd:
-                atoms = uniq_at[0]
-                for ibead in range(self.nbeads):
-                    energy = atoms.get_potential_energy()
-                    forces = atoms.get_forces()
-                    stress = atoms.get_stress()
-                    calc = SinglePointCalculator(self.atoms[ibead],
-                                                 energy=energy,
-                                                 forces=forces,
-                                                 stress=stress)
-                    at = self.atoms[ibead].copy()
-                    at.set_masses(self.masses)
-                    at.calc = calc
-                    prefix = self.state[ibead].prefix
-                    self.traj.append(Trajectory(prefix + ".traj", mode="w"))
-                    self.traj[ibead].write(at)
-
-                # Create centroid traj
-                self.traj_centroid = Trajectory(self.prefix_centroid + ".traj",
-                                                mode="w")
-                self.traj_centroid.write(compute_centroid_atoms(
-                                         [at] * self.nbeads,
-                                         self.temperature))
-            else:
-                prefix = self.state[istate].prefix
-                self.traj.append(Trajectory(prefix + ".traj", mode="w"))
-                self.traj[istate].write(self.atoms[istate])
-
-            self.nconfs[istate] += 1
-
-        # If there is no configurations in the database,
-        # we need to create some and run the true potential
-        if self.mlip.nconfs == 0:
-            msg = "\nComputing energy with true potential " + \
-                  "on training configurations"
-            self.logger.info(msg)
-            # Check number of training configurations and create them if needed
-            if self.confs_init is None:
-                confs_init = create_random_structures(uniq_at,
-                                                      self.std_init,
-                                                      1)
-            elif isinstance(self.confs_init, (int, float)):
-                confs_init = create_random_structures(self.atoms[0],
-                                                      self.std_init,
-                                                      self.confs_init)
-            elif isinstance(self.confs_init, list):
-                confs_init = self.confs_init
-
-            confs_init = self.add_traj_descriptors(confs_init)
-            conf_fname = str(self.workdir / "Training_configurations.traj")
-            checkisfile = False
-            if os.path.isfile(conf_fname):
-                try:
-                    read(conf_fname)
-                    checkisfile = True
-                except UnknownFileTypeError:
-                    checkisfile = False
-            else:
-                checkisfile = False
-
-            if checkisfile:
-                msg = "Training configurations found\n"
-                msg += "Adding them to the training data"
-                self.logger.info(msg)
-
-                confs_init = read(conf_fname, index=":")
-                for conf in confs_init:
-                    self.mlip.update_matrices(conf)
-            else:
-
-                # Distribute state training
-                nstate = len(confs_init)
-                subfolder_l = ["Training"] * nstate
-                istep = np.arange(nstate, dtype=int)
-                confs_init = self.calc.compute_true_potential(
-                    confs_init,
-                    subfolder_l,
-                    istep)
-
-                init_traj = Trajectory(conf_fname, mode="w")
-                for i, conf in enumerate(confs_init):
-                    if conf is None:
-                        msg = "True potential calculation failed or " + \
-                              "didn't converge"
-                        raise TruePotentialError(msg)
-                    self.mlip.update_matrices(conf)
-                    init_traj.write(conf)
-                # We dont need the initial configurations anymore
-                del self.confs_init
-            self.logger.info("")
-        else:
-            msg = f"There are already {self.mlip.nconfs} configurations " + \
-                  "in the database, no need to start training computations\n"
-            self.logger.info(msg)
-        # And now we add the starting configurations in the fit matrices
-        for at in uniq_at:
-            self.mlip.update_matrices(at)
-
-        self.launched = True
-
-# ========================================================================== #
-    def _initialize_state(self, state, atoms, neq, nbeads,
-                          prefix='Trajectory'):
-        """
-        Function to initialize the state
-        """
-        # Put the state(s) as a list
-        if isinstance(state, StateManager):
-            self.state = [state]
-        if isinstance(state, list):
-            self.state = state
-        self.nstate = len(self.state)
-
-        for s in self.state:
-            s.workdir = self.workdir
-            s.folder = 'MolecularDynamics'
-            if not s.subfolder:
-                s.subfolder = prefix
-            if not s.prefix:
-                s.prefix = prefix
-
-        if self.nstate > 1:
-            for i, s in enumerate(self.state):
-                s.subfolder = s.subfolder + f"_{i+1}"
-                s.prefix = s.prefix + f"_{i+1}"
-
-        npimd = 0
-        for s in self.state:
-            if s.ispimd and nbeads > 1:
-                npimd += 1
-        if npimd == 0:
-            self.pimd = False
-        elif npimd == 1:
-            self.pimd = True
-        else:
-            msg = "PIMD simulation is available only for one state at a time"
-            raise ValueError(msg)
-
-        self.atoms = []
-        if self.pimd:
-            # We get the number of beads here
-            self.nbeads = nbeads
-            assert self.nstate >= nbeads, (
-                'nbeads should be smaller than number of states')
-
-            # We need to store the masses for isotope purposes
-            self.masses = atoms.get_masses()
-            # We need the temperature for centroid computation purposes
-            self.temperature = self.state[0].get_temperature()
-            # Now we add the atoms
-            for ibead in range(self.nbeads):
-                at = atoms.copy()
-                at.set_masses(self.masses)
-                self.atoms.append(at)
-            # Create list of neq
-            self.neq = [neq]
-
-            # Create prefix of output files
-            self.prefix = prefix + "_centroid"
-
-        else:
-            # Create list of atoms
-            if isinstance(atoms, Atoms):
-                for istate in range(self.nstate):
-                    self.atoms.append(atoms.copy())
-            elif isinstance(atoms, list):
-                assert len(atoms) == self.nstate
-                self.atoms = [at.copy() for at in atoms]
-            else:
-                msg = "atoms should be a ASE Atoms object or " + \
-                      "a list of ASE atoms objects"
-                raise TypeError(msg)
-            self.atoms_start = [at.copy() for at in self.atoms]
-
-            # Create list of neq -> number of equilibration
-            # mlmd runs for each state
-            if isinstance(neq, int):
-                self.neq = [neq] * self.nstate
-            elif isinstance(neq, list):
-                assert len(neq) == self.nstate
-                self.neq = self.nstate
-            else:
-                msg = "neq should be an integer or a list of integers"
-                raise TypeError(msg)
-
-# ========================================================================== #
-    def _check_if_launched(self, nmax):
-        """
-        Function to check simulation restarts:
-         - Check if trajectory files exist and are not empty.
-         - Check if the number of configuration found is at least two.
-        """
-        _nat_init = 0
-        for i in range(nmax):
-            traj_fname = str(self.workdir / (self.state[i].prefix + ".traj"))
-            if os.path.isfile(traj_fname):
-                try:
-                    _nat_init += len(read(traj_fname, index=':'))
-                except UnknownFileTypeError:
-                    return False
-            else:
-                return False
-        traj_fname = str(self.workdir / "Training_configurations.traj")
-        if os.path.isfile(traj_fname):
-            try:
-                _nat_init += len(read(traj_fname, index=':'))
-            except UnknownFileTypeError:
-                return False
-        if 1 < _nat_init:
-            return True
-        else:
-            return False
-
-# ========================================================================== #
-    def add_traj_descriptors(self, atoms):
-        """
-        Add descriptors in trajectory files.
-        """
-        if isinstance(atoms, Atoms):
-            atoms = [atoms]
-
-        desc = self.mlip.descriptor.compute_descriptors(atoms)
-
-        for iat, at in enumerate(atoms):
-            at.info['descriptor'] = desc[iat]
-        return atoms
-
-# ========================================================================== #
-
-    @Manager.exec_from_workdir
-    def restart_from_traj(self, nmax):
-        """
-        Restart a calculation from previous trajectory files
-        """
-        train_traj, prev_traj = self.read_traj(nmax)
-
-        for i in range(nmax):
-            self.state[i].subsubdir.mkdir(exist_ok=True, parents=True)
-
-        # Add the Configuration without a MLIP generating them
-        if train_traj is not None:
-            for i, conf in enumerate(train_traj):
-                msg = f"Configuration {i+1} / {len(train_traj)}"
-                self.logger.info(msg)
-                self.mlip.update_matrices(conf)  # We add training conf
-
-        # Add all the configuration of trajectories traj
-        msg = "Adding previous configuration iteratively"
-        self.logger.info(msg)
-        # GA: TODO We dont actually need parent_list. Remove this variable.
-        parent_list, mlip_coef = self.mlip.read_parent_mlip(prev_traj)
-
-        # Directly adding initial conf to have it once even if multistate
-        atoms_by_mlip = [[] for _ in range(len(parent_list))]
-        no_parent_atoms = [prev_traj[0][0]]
-
-        for istate in range(self.nstate):
-            for iconf in range(1, len(prev_traj[istate])):
-                if "parent_mlip" in prev_traj[istate][iconf].info:
-                    pm = prev_traj[istate][iconf].info['parent_mlip']
-                    idx = parent_list.index(pm)
-                    atoms_by_mlip[idx].append(prev_traj[istate][iconf])
-                else:
-                    no_parent_atoms.append(prev_traj[istate][iconf])
-
-        for conf in no_parent_atoms:
-            self.mlip.update_matrices(conf)
-
-        # If the last simulation was with keep_tmp_mlip=False,
-        # we put the old MLIP.model and weight in a Coef folder
-        can_use_weight = self.mlip.can_use_weight
-        if len(no_parent_atoms) > 1 and self.keep_tmp_mlip and can_use_weight:
-            msg = "Some configuration in Trajectory have no parent_mlip\n"
-            msg += "You should rerun this simulation with DatabaseCalc\n"
-            self.logger.info(msg)
-
-            fm = self.mlip.subdir / "MLIP.model"
-            fw = self.mlip.subdir / "MLIP.weight"
-
-            last_coef = max(self.nconfs)-1
-            self.mlip.subfolder = f"Coef{last_coef}"
-
-            if os.path.isfile(fm):
-                if not os.path.exists(self.mlip.subsubdir):
-                    self.mlip.subsubdir.mkdir(exist_ok=True, parents=True)
-                    os.rename(fm, self.mlip.subsubdir / "MLIP.model")
-                    os.rename(fw, self.mlip.subsubdir / "MLIP.weight")
-
-        curr_step = 0
-        for i in range(len(atoms_by_mlip)):
-            curr_step += 1
-
-            # GA: Since we don't read
-            # self.mlip.subsubdir = Path(
-            #     atoms_by_mlip[i][0].info['parent_mlip'])
-            self.mlip.next_coefs(mlip_coef[i])
-            for at in atoms_by_mlip[i]:
-                self.mlip.update_matrices(at)
-        self.mlip.subfolder = ''
-
-        # Update this simulation traj
-        self.traj = []
-        self.atoms = []
-
-        for i in range(nmax):
-            self.traj.append(Trajectory(self.state[i].get_filepath(".traj"),
-                                        mode="a"))
-            self.atoms.append(prev_traj[i][-1])
-
-        if self.pimd:
-            self.traj_centroid = Trajectory(self.get_filepath(".traj"),
-                                            mode="a")
-        del prev_traj
-
-# ========================================================================== #
-    def read_traj(self, nmax):
-        """
-        Read Trajectory files from previous simulations
-        """
-        msg = "Adding previous configurations to the training data"
-        self.logger.info(msg)
-
-        conf_fname = str(self.workdir / "Training_configurations.traj")
-        if os.path.isfile(conf_fname):
-            train_traj = Trajectory(conf_fname, mode="r")
-            msg = "{0} training configurations\n".format(len(train_traj))
-            self.logger.info(msg)
-        else:
-            train_traj = None
-
-        prev_traj = []
-        lgth = []
-        for i in range(nmax):
-            traj_fname = str(self.workdir / (self.state[i].prefix + ".traj"))
-            prev_traj.append(Trajectory(traj_fname, mode="r"))
-            lgth.append(len(prev_traj[i]))
-        if self.pimd:
-            self.nconfs = [lgth[0]]
-            if not np.all([a == lgth[0] for a in lgth]):
-                msg = "Not all trajectories have the same number " + \
-                      "of configurations"
-                raise ValueError(msg)
->>>>>>> 0f3d2bba
         else:
             self.prop = PropertyManager(prop)
 
