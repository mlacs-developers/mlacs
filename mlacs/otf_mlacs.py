--- conflicted
+++ resolved
@@ -12,13 +12,13 @@
 from ase.calculators.calculator import Calculator
 from ase.calculators.singlepoint import SinglePointCalculator
 
-from mlacs.mlip import LammpsMlip
-from mlacs.calc import CalcManager
-from mlacs.properties import PropertyManager
-from mlacs.state.state import StateManager
-from mlacs.utilities.log import MlacsLog
-from mlacs.utilities import create_random_structures
-from mlacs.utilities.path_integral import compute_centroid_atoms
+from .mlip import LammpsMlip
+from .calc import CalcManager
+from .properties import PropertyManager
+from .state import StateManager
+from .utilities.log import MlacsLog
+from .utilities import create_random_structures
+from .utilities.path_integral import compute_centroid_atoms
 
 
 # ========================================================================== #
@@ -96,11 +96,7 @@
 
         # Create property object
         if prop is None:
-<<<<<<< HEAD
-            self.prop = None
-=======
             self.prop = PropertyManager(None)
->>>>>>> 9bc22514
         elif isinstance(prop, PropertyManager):
             self.prop = prop
         else:
@@ -309,12 +305,7 @@
                                                self.mlip.bond_style,
                                                self.mlip.bond_coeff,
                                                self.mlip.angle_style,
-<<<<<<< HEAD
-                                               self.mlip.angle_coeff,
-                                               self.state[istate].workdir)
-=======
                                                self.mlip.angle_coeff)
->>>>>>> 9bc22514
                     self.state[istate].extract_NEB_configurations()
                     self.state[istate].compute_spline()
                     self.state[istate].isrestart = False
@@ -420,11 +411,7 @@
             self.nconfs[0] += 1
 
         # Computing properties with ML potential.
-<<<<<<< HEAD
-        if self.prop is not None:
-=======
         if self.prop.manager is not None:
->>>>>>> 9bc22514
             msg = self.prop.run(self.prop.workdir + f"Step{self.step}/",
                                 self.step)
             self.log.logger_log.info(msg)
