--- conflicted
+++ resolved
@@ -129,12 +129,7 @@
         if weighting_pol is not None:
             for observable in self.manager:
                 nc_name = observable.nc_name
-<<<<<<< HEAD
-                weights = weighting_pol.weight.copy()[2:]
-=======
                 weights = weighting_pol.weight[2:].copy()
->>>>>>> c7006f87
-
                 obs = self.ncfile.read_obs(nc_name)
                 observable_values = obs[:len(weights)]
 
