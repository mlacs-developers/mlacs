"""
// (c) 2021 Aloïs Castellano
// This code is licensed under MIT license (see LICENSE.txt for details)
"""

from mlacs.properties.property_manager import PropertyManager
from mlacs.properties.calc_property import (CalcMfep,
<<<<<<< HEAD
                                            CalcNeb,
                                            CalcRdf,
                                            CalcTi)
=======
                                            CalcNeb)
>>>>>>> 993a606f

from .eos import eos_fit

__all__ = ['PropertyManager',
           'CalcMfep',
           'CalcNeb',
           'CalcRdf',
           'CalcTi',
           'eos_fit']<|MERGE_RESOLUTION|>--- conflicted
+++ resolved
@@ -5,19 +5,15 @@
 
 from mlacs.properties.property_manager import PropertyManager
 from mlacs.properties.calc_property import (CalcMfep,
-<<<<<<< HEAD
                                             CalcNeb,
                                             CalcRdf,
                                             CalcTi)
-=======
-                                            CalcNeb)
->>>>>>> 993a606f
 
 from .eos import eos_fit
 
 __all__ = ['PropertyManager',
            'CalcMfep',
            'CalcNeb',
+           'eos_fit',
            'CalcRdf',
-           'CalcTi',
-           'eos_fit']+           'CalcTi']