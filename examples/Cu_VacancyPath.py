"""
Performing MLACS pafi calculation
for vacancy diffusion.
The system is Cu is at 10 K
The descriptor is SNAP.
The true potential is from EMT as implemented in ASE.
"""
# FIXME: Lammps crashes with the error: "Cannot use NEB with a single replica."

import os
import numpy as np

from ase.build import bulk
from ase.io import write as asewrite
from ase.calculators.emt import EMT

<<<<<<< HEAD
from mlacs.state import PafiLammpsState
=======
from mlacs.mlip import MliapDescriptor, LinearPotential
from mlacs.state import PafiLammpsState, NebLammpsState
>>>>>>> 828babc5
from mlacs import OtfMlacs


# Environment -----------------------------------------------------------------
lmp_exe = 'lmp'
os.environ["ASE_LAMMPSRUN_COMMAND"] = f'mpirun -n 1 {lmp_exe}'
os.environ["ASE_LAMMPSREPLICA_COMMAND"] = f'mpirun -n 4 {lmp_exe} -partition 4x1'

# Parameters-------------------------------------------------------------------
temperature = 10  # K
nconfs = 10
nsteps = 1000
nsteps_eq = 100
neq = 30
rcut = 4.2
dt = 1  # fs
damp = 100 * dt
mlip_params = {"twojmax": 4}


# Supercell creation ----------------------------------------------------------
atoms = bulk("Cu", cubic=True).repeat(3)
atoms.set_pbc([1, 1, 1])

neb = [atoms.copy(),
       atoms.copy()]

neb[0].pop(0)
neb[1].pop(1)
xi = np.arange(0, 1.1, 0.1)
path = NebLammpsState(neb, xi_coordinate=xi)

asewrite('pos.xyz', neb, format='extxyz')

<<<<<<< HEAD
# Lammps Exe ------------------------------------------------------------------
lmp_exe = 'lammps'
os.environ["ASE_LAMMPSRUN_COMMAND"] = f'mpirun -n 1 {lmp_exe}'
cmd = f'mpirun -n 7 {lmp_exe} -partition 7x1'
os.environ["ASE_LAMMPSREPLICA_COMMAND"] = cmd

=======
>>>>>>> 828babc5
calc = EMT()

# Prepare the On The Fly Machine-Learning Assisted Sampling simulation --------

# Creation of the MLIP Manager
descriptor = MliapDescriptor(atoms=atoms,
                             rcut=rcut,
                             parameters=mlip_params,
                             model="linear",
                             style="snap",
                             alpha="1.0")

mlip = LinearPotential(descriptor)


# Creation of the State Manager
state = PafiLammpsState(temperature, 
                        path=path, 
                        dt=dt,
                        damp=damp,
                        nsteps=nsteps, 
                        nsteps_eq=nsteps_eq)

# Creation of the OtfMLACS object
sampling = OtfMlacs(neb[0], state, calc, mlip, neq=neq)

# Run the simulation
sampling.run(nconfs)

# Run the MFEP calculation
state.run_pafipath_dynamics(neb[0], mlip.pair_style, mlip.pair_coeff, ncpus=4, xi=xi)<|MERGE_RESOLUTION|>--- conflicted
+++ resolved
@@ -14,19 +14,14 @@
 from ase.io import write as asewrite
 from ase.calculators.emt import EMT
 
-<<<<<<< HEAD
-from mlacs.state import PafiLammpsState
-=======
 from mlacs.mlip import MliapDescriptor, LinearPotential
 from mlacs.state import PafiLammpsState, NebLammpsState
->>>>>>> 828babc5
 from mlacs import OtfMlacs
 
 
 # Environment -----------------------------------------------------------------
 lmp_exe = 'lmp'
 os.environ["ASE_LAMMPSRUN_COMMAND"] = f'mpirun -n 1 {lmp_exe}'
-os.environ["ASE_LAMMPSREPLICA_COMMAND"] = f'mpirun -n 4 {lmp_exe} -partition 4x1'
 
 # Parameters-------------------------------------------------------------------
 temperature = 10  # K
@@ -50,19 +45,10 @@
 neb[0].pop(0)
 neb[1].pop(1)
 xi = np.arange(0, 1.1, 0.1)
-path = NebLammpsState(neb, xi_coordinate=xi)
+path = NebLammpsState(neb, xi_coordinate=xi, nimages=4)
 
 asewrite('pos.xyz', neb, format='extxyz')
 
-<<<<<<< HEAD
-# Lammps Exe ------------------------------------------------------------------
-lmp_exe = 'lammps'
-os.environ["ASE_LAMMPSRUN_COMMAND"] = f'mpirun -n 1 {lmp_exe}'
-cmd = f'mpirun -n 7 {lmp_exe} -partition 7x1'
-os.environ["ASE_LAMMPSREPLICA_COMMAND"] = cmd
-
-=======
->>>>>>> 828babc5
 calc = EMT()
 
 # Prepare the On The Fly Machine-Learning Assisted Sampling simulation --------
@@ -79,11 +65,11 @@
 
 
 # Creation of the State Manager
-state = PafiLammpsState(temperature, 
-                        path=path, 
+state = PafiLammpsState(temperature,
+                        path=path,
                         dt=dt,
                         damp=damp,
-                        nsteps=nsteps, 
+                        nsteps=nsteps,
                         nsteps_eq=nsteps_eq)
 
 # Creation of the OtfMLACS object
@@ -93,4 +79,5 @@
 sampling.run(nconfs)
 
 # Run the MFEP calculation
-state.run_pafipath_dynamics(neb[0], mlip.pair_style, mlip.pair_coeff, ncpus=4, xi=xi)+state.run_pafipath_dynamics(neb[0], mlip.pair_style, mlip.pair_coeff,
+                            ncpus=4, xi=xi)